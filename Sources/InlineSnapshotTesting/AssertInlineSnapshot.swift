import Foundation
import SnapshotTesting
import SwiftParser
import SwiftSyntax
import SwiftSyntaxBuilder
import XCTest

/// Asserts that a given value matches an inline string snapshot.
///
/// See <doc:InlineSnapshotTesting> for more info.
///
/// - Parameters:
///   - value: A value to compare against a snapshot.
///   - snapshotting: A strategy for snapshotting and comparing values.
///   - message: An optional description of the assertion, for inclusion in test results.
///   - timeout: The amount of time a snapshot must be generated in.
///   - syntaxDescriptor: An optional description of where the snapshot is inlined. This parameter
///     should be omitted unless you are writing a custom helper that calls this function under the
///     hood. See ``InlineSnapshotSyntaxDescriptor`` for more.
///   - expected: An optional closure that returns a previously generated snapshot. When omitted,
///     the library will automatically write a snapshot into your test file at the call sight of the
///     assertion.
///   - file: The file where the assertion occurs. The default is the filename of the test case
///     where you call this function.
///   - function: The function where the assertion occurs. The default is the name of the test
///     method where you call this function.
///   - line: The line where the assertion occurs. The default is the line number where you call
///     this function.
///   - column: The column where the assertion occurs. The default is the line number where you call
///     this function.
public func assertInlineSnapshot<Value>(
  of value: @autoclosure @escaping () async throws -> Value,
  as snapshotting: Snapshotting<Value, String>,
  message: @autoclosure () -> String = "",
  timeout: TimeInterval = 5,
  syntaxDescriptor: InlineSnapshotSyntaxDescriptor = InlineSnapshotSyntaxDescriptor(),
  matches expected: (() -> String)? = nil,
  file: StaticString = #filePath,
  function: StaticString = #function,
  line: UInt = #line,
  column: UInt = #column
) async {
  let _: Void = installTestObserver
  do {
    let actual = try await snapshotting.snapshot { try await value() }
    guard !isRecording, let expected = expected?()
    else {
      var failure = "Automatically recorded a new snapshot."
      if let expected = expected?(),
        let difference = snapshotting.diffing.diff(expected, actual)?.0
      {
        failure += " Difference: …\n\n\(difference.indenting(by: 2))"
      }
      XCTFail(
        """
        \(failure)

        Re-run "\(function)" to test against the newly-recorded snapshot.
        """,
        file: file,
        line: line
      )
      inlineSnapshotState[File(path: file), default: []].append(
        InlineSnapshot(
          expected: expected?(),
          actual: actual,
          wasRecording: isRecording,
          syntaxDescriptor: syntaxDescriptor,
          function: "\(function)",
          line: line,
          column: column
        )
      )
      return
    }
    if let difference = snapshotting.diffing.diff(actual, expected)?.0 {
      let filePath = "\(file)"
      var trailingClosureLine: Int?
      if let source = try? String(contentsOfFile: filePath) {
        let sourceFile = Parser.parse(source: source)
        let sourceLocationConverter = SourceLocationConverter(fileName: filePath, tree: sourceFile)
        let visitor = SnapshotVisitor(
          functionCallLine: Int(line),
          functionCallColumn: Int(column),
          sourceLocationConverter: sourceLocationConverter,
          syntaxDescriptor: syntaxDescriptor
        )
        visitor.walk(sourceFile)
        trailingClosureLine = visitor.trailingClosureLine
      }
      let message = message()
      XCTFail(
        """
        \(message.isEmpty ? "Snapshot did not match. Difference: …" : message)

        \(difference.indenting(by: 2))
        """,
        file: file,
        line: trailingClosureLine.map(UInt.init) ?? line
      )
    }
  } catch {
    XCTFail("Threw error: \(error)", file: file, line: line)
  }
}

/// A structure that describes the location of an inline snapshot.
///
/// Provide this structure when defining custom snapshot functions that call
/// ``assertInlineSnapshot(of:as:message:timeout:syntaxDescriptor:matches:file:function:line:column:)``
/// under the hood.
public struct InlineSnapshotSyntaxDescriptor: Hashable {
  /// The label of the trailing closure that returns the inline snapshot.
  public var trailingClosureLabel: String

  /// The offset of the trailing closure that returns the inline snapshot, relative to the first
  /// trailing closure.
  ///
  /// For example, a helper function with a few parameters and a single trailing closure has a
  /// trailing closure offset of 0:
  ///
  /// ```swift
  /// customInlineSnapshot(of: value, "Should match") {
  ///   // Inline snapshot...
  /// }
  /// ```
  ///
  /// While a helper function with a trailing closure preceding the snapshot closure has an offset
  /// of 1:
  ///
  /// ```swift
  /// customInlineSnapshot("Should match") {
  ///   // Some other parameter...
  /// } matches: {
  ///   // Inline snapshot...
  /// }
  /// ```
  public var trailingClosureOffset: Int

  /// Initializes an inline snapshot syntax descriptor.
  ///
  /// - Parameters:
  ///   - trailingClosureLabel: The label of the trailing closure that returns the inline snapshot.
  ///   - trailingClosureOffset: The offset of the trailing closure that returns the inline
  ///     snapshot, relative to the first trailing closure.
  public init(trailingClosureLabel: String = "matches", trailingClosureOffset: Int = 0) {
    self.trailingClosureLabel = trailingClosureLabel
    self.trailingClosureOffset = trailingClosureOffset
  }
}

private let installTestObserver: Void = {
  final class InlineSnapshotObserver: NSObject, XCTestObservation {
    func testBundleDidFinish(_ testBundle: Bundle) {
      writeInlineSnapshots()
    }
  }
  DispatchQueue.mainSync {
    XCTestObservationCenter.shared.addTestObserver(InlineSnapshotObserver())
  }
}()

extension DispatchQueue {
  private static let key = DispatchSpecificKey<UInt8>()
  private static let value: UInt8 = 0

  static func mainSync<R>(execute block: () -> R) -> R {
<<<<<<< HEAD
    main.setSpecific(key: key, value: value)
=======
    Self.main.setSpecific(key: key, value: value)
>>>>>>> a58c4b43
    if getSpecific(key: key) == value {
      return block()
    } else {
      return main.sync(execute: block)
    }
  }
}

private struct File: Hashable {
  let path: StaticString
  static func == (lhs: Self, rhs: Self) -> Bool {
    "\(lhs.path)" == "\(rhs.path)"
  }
  func hash(into hasher: inout Hasher) {
    hasher.combine("\(self.path)")
  }
}

private struct InlineSnapshot: Hashable {
  var expected: String?
  var actual: String
  var wasRecording: Bool
  var syntaxDescriptor: InlineSnapshotSyntaxDescriptor
  var function: String
  var line: UInt
  var column: UInt
}

private var XCTCurrentTestCase: XCTestCase? {
  guard
    let observers = XCTestObservationCenter.shared.perform(Selector(("observers")))?
      .takeUnretainedValue() as? [AnyObject],
    let observer =
      observers
      .first(where: { NSStringFromClass(type(of: $0)) == "XCTestMisuseObserver" }),
    let currentTestCase = observer.perform(Selector(("currentTestCase")))?
      .takeUnretainedValue() as? XCTestCase
  else { return nil }
  return currentTestCase
}

private var inlineSnapshotState: [File: [InlineSnapshot]] = [:]

private func writeInlineSnapshots() {
  defer { inlineSnapshotState.removeAll() }
  for (file, snapshots) in inlineSnapshotState {
    let filePath = "\(file.path)"
    let line = snapshots.first?.line ?? 1
    guard let source = try? String(contentsOfFile: filePath)
    else {
      fatalError("Couldn't load snapshot from disk", file: file.path, line: line)
    }
    let sourceFile = Parser.parse(source: source)
    let sourceLocationConverter = SourceLocationConverter(fileName: filePath, tree: sourceFile)
    let snapshotRewriter = SnapshotRewriter(
      file: file,
      snapshots: snapshots.sorted {
        $0.line != $1.line
          ? $0.line < $1.line
          : $0.syntaxDescriptor.trailingClosureOffset < $1.syntaxDescriptor.trailingClosureOffset
      },
      sourceLocationConverter: sourceLocationConverter
    )
    let updatedSource = snapshotRewriter.visit(sourceFile).description
    do {
      if source != updatedSource {
        try updatedSource.write(toFile: filePath, atomically: true, encoding: .utf8)
      }
    } catch {
      fatalError("Threw error: \(error)", file: file.path, line: line)
    }
  }
}

private final class SnapshotRewriter: SyntaxRewriter {
  let file: File
  var function: String?
  let indent: String
  let line: UInt?
  var newRecordings: [(snapshot: InlineSnapshot, line: UInt)] = []
  var snapshots: [InlineSnapshot]
  let sourceLocationConverter: SourceLocationConverter
  let wasRecording: Bool

  init(
    file: File,
    snapshots: [InlineSnapshot],
    sourceLocationConverter: SourceLocationConverter
  ) {
    self.file = file
    self.line = snapshots.first?.line
    self.wasRecording = snapshots.first?.wasRecording ?? isRecording
    self.indent = String(
      sourceLocationConverter.sourceLines
        .first(where: { $0.first?.isWhitespace == true && $0 != "\n" })?
        .prefix(while: { $0.isWhitespace })
        ?? "    "
    )
    self.snapshots = snapshots
    self.sourceLocationConverter = sourceLocationConverter
  }

  override func visit(_ functionCallExpr: FunctionCallExprSyntax) -> ExprSyntax {
    let snapshots = self.snapshots.prefix { snapshot in
      (functionCallExpr.position..<functionCallExpr.endPosition).contains(
        self.sourceLocationConverter.position(
          ofLine: Int(snapshot.line), column: Int(snapshot.column)
        )
      )
    }

    guard !snapshots.isEmpty
    else { return ExprSyntax(functionCallExpr) }

    defer { self.snapshots.removeFirst(snapshots.count) }

    var functionCallExpr = functionCallExpr
    for snapshot in snapshots {
      guard snapshot.expected != snapshot.actual else { continue }

      self.function =
        self.function
        ?? functionCallExpr.calledExpression.as(DeclReferenceExprSyntax.self)?.baseName.text

      let leadingTrivia = String(
        self.sourceLocationConverter.sourceLines[Int(snapshot.line) - 1]
          .prefix(while: { $0 == " " || $0 == "\t" })
      )
      let delimiter = String(
        repeating: "#", count: snapshot.actual.hashCount(isMultiline: true)
      )
      let leadingIndent = leadingTrivia + self.indent
      let snapshotClosure = ClosureExprSyntax(
        leftBrace: .leftBraceToken(trailingTrivia: .newline),
        statements: CodeBlockItemListSyntax {
          StringLiteralExprSyntax(
            leadingTrivia: .init(stringLiteral: leadingIndent),
            openingPounds: .rawStringPoundDelimiter(delimiter),
            openingQuote: .multilineStringQuoteToken(trailingTrivia: .newline),
            segments: [
              .stringSegment(
                StringSegmentSyntax(
                  content: .stringSegment(snapshot.actual.indenting(with: leadingIndent))
                )
              )
            ],
            closingQuote: .multilineStringQuoteToken(
              leadingTrivia: .newline + .init(stringLiteral: leadingIndent)
            ),
            closingPounds: .rawStringPoundDelimiter(delimiter)
          )
        },
        rightBrace: .rightBraceToken(
          leadingTrivia: .newline + .init(stringLiteral: leadingTrivia)
        )
      )

      let arguments = functionCallExpr.arguments
      let firstTrailingClosureOffset =
        arguments
        .enumerated()
        .reversed()
        .prefix(while: { $0.element.expression.is(ClosureExprSyntax.self) })
        .last?
        .offset
        ?? arguments.count

      let trailingClosureOffset =
        firstTrailingClosureOffset
        + snapshot.syntaxDescriptor.trailingClosureOffset

      let centeredTrailingClosureOffset = trailingClosureOffset - arguments.count

      switch centeredTrailingClosureOffset {
      case ..<0:
        let index = arguments.index(arguments.startIndex, offsetBy: trailingClosureOffset)
        functionCallExpr.arguments[index].expression = ExprSyntax(snapshotClosure)

      case 0:
        if snapshot.wasRecording || functionCallExpr.trailingClosure == nil {
          functionCallExpr.rightParen?.trailingTrivia = .space
          functionCallExpr.trailingClosure = snapshotClosure
        } else {
          fatalError()
        }

      case 1...:
        var newElement: MultipleTrailingClosureElementSyntax {
          MultipleTrailingClosureElementSyntax(
            label: TokenSyntax(stringLiteral: snapshot.syntaxDescriptor.trailingClosureLabel),
            closure: snapshotClosure.with(\.leadingTrivia, snapshotClosure.leadingTrivia + .space)
          )
        }

        if !functionCallExpr.additionalTrailingClosures.isEmpty,
          let endIndex = functionCallExpr.additionalTrailingClosures.index(
            functionCallExpr.additionalTrailingClosures.endIndex,
            offsetBy: -1,
            limitedBy: functionCallExpr.additionalTrailingClosures.startIndex
          ),
          let index = functionCallExpr.additionalTrailingClosures.index(
            functionCallExpr.additionalTrailingClosures.startIndex,
            offsetBy: centeredTrailingClosureOffset - 1,
            limitedBy: endIndex
          )
        {
          if functionCallExpr.additionalTrailingClosures[index].label.text
            == snapshot.syntaxDescriptor.trailingClosureLabel
          {
            if snapshot.wasRecording {
              functionCallExpr.additionalTrailingClosures[index].closure = snapshotClosure
            }
          } else {
            functionCallExpr.additionalTrailingClosures.insert(
              newElement.with(\.trailingTrivia, .space),
              at: index
            )
          }
        } else if centeredTrailingClosureOffset >= 1 {
          if let index = functionCallExpr.additionalTrailingClosures.index(
            functionCallExpr.additionalTrailingClosures.endIndex,
            offsetBy: -1,
            limitedBy: functionCallExpr.additionalTrailingClosures.startIndex
          ) {
            functionCallExpr.additionalTrailingClosures[index].trailingTrivia = .space
          } else {
            functionCallExpr.trailingClosure?.trailingTrivia = .space
          }
          functionCallExpr.additionalTrailingClosures.append(newElement)
        } else {
          fatalError()
        }

      default:
        fatalError()
      }
    }
    return ExprSyntax(functionCallExpr)
  }
}

private final class SnapshotVisitor: SyntaxVisitor {
  let functionCallColumn: Int
  let functionCallLine: Int
  let sourceLocationConverter: SourceLocationConverter
  let syntaxDescriptor: InlineSnapshotSyntaxDescriptor
  var trailingClosureLine: Int?

  init(
    functionCallLine: Int,
    functionCallColumn: Int,
    sourceLocationConverter: SourceLocationConverter,
    syntaxDescriptor: InlineSnapshotSyntaxDescriptor
  ) {
    self.functionCallColumn = functionCallColumn
    self.functionCallLine = functionCallLine
    self.sourceLocationConverter = sourceLocationConverter
    self.syntaxDescriptor = syntaxDescriptor
    super.init(viewMode: .all)
  }

  override func visit(_ functionCallExpr: FunctionCallExprSyntax) -> SyntaxVisitorContinueKind {
    guard
      (functionCallExpr.position..<functionCallExpr.endPosition).contains(
        self.sourceLocationConverter.position(
          ofLine: Int(self.functionCallLine), column: Int(self.functionCallColumn)
        )
      )
    else { return .visitChildren }

    let arguments = functionCallExpr.arguments
    let firstTrailingClosureOffset =
      arguments
      .enumerated()
      .reversed()
      .prefix(while: { $0.element.expression.is(ClosureExprSyntax.self) })
      .last?
      .offset
      ?? arguments.count

    let trailingClosureOffset =
      firstTrailingClosureOffset
      + self.syntaxDescriptor.trailingClosureOffset

    let centeredTrailingClosureOffset = trailingClosureOffset - arguments.count

    switch centeredTrailingClosureOffset {
    case ..<0:
      let index = arguments.index(arguments.startIndex, offsetBy: trailingClosureOffset)
      self.trailingClosureLine =
        arguments[index]
        .startLocation(converter: self.sourceLocationConverter)
        .line

    case 0:
      self.trailingClosureLine = functionCallExpr.trailingClosure.map {
        $0
          .startLocation(converter: self.sourceLocationConverter)
          .line
      }

    case 1...:
      self.trailingClosureLine =
        functionCallExpr.additionalTrailingClosures[
          functionCallExpr.additionalTrailingClosures.index(
            functionCallExpr.additionalTrailingClosures.startIndex,
            offsetBy: centeredTrailingClosureOffset - 1
          )
        ]
        .startLocation(converter: self.sourceLocationConverter)
        .line
    default:
      break
    }
    return .skipChildren
  }
}

extension String {
  fileprivate func indenting(by count: Int) -> String {
    self.indenting(with: String(repeating: " ", count: count))
  }

  fileprivate func indenting(with prefix: String) -> String {
    guard !prefix.isEmpty else { return self }
    return self.replacingOccurrences(
      of: #"([^\n]+)"#,
      with: "\(prefix)$1",
      options: .regularExpression
    )
  }

  fileprivate func hashCount(isMultiline: Bool) -> Int {
    let (quote, offset) = isMultiline ? ("\"\"\"", 2) : ("\"", 0)
    var substring = self[...]
    var hashCount = self.contains(#"\"#) ? 1 : 0
    let pattern = "(\(quote)[#]*)"
    while let range = substring.range(of: pattern, options: .regularExpression) {
      let count = substring.distance(from: range.lowerBound, to: range.upperBound) - offset
      hashCount = max(count, hashCount)
      substring = substring[range.upperBound...]
    }
    return hashCount
  }
}<|MERGE_RESOLUTION|>--- conflicted
+++ resolved
@@ -165,11 +165,7 @@
   private static let value: UInt8 = 0
 
   static func mainSync<R>(execute block: () -> R) -> R {
-<<<<<<< HEAD
-    main.setSpecific(key: key, value: value)
-=======
     Self.main.setSpecific(key: key, value: value)
->>>>>>> a58c4b43
     if getSpecific(key: key) == value {
       return block()
     } else {
