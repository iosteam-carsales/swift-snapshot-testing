--- conflicted
+++ resolved
@@ -31,11 +31,7 @@
 ///   - line: The line number on which failure occurred. Defaults to the line number on which this
 ///     function was called.
 public func assertSnapshot<Value, Format>(
-<<<<<<< HEAD
-  matching value: @autoclosure @escaping () async throws -> Value,
-=======
-  of value: @autoclosure () throws -> Value,
->>>>>>> 26ed3a2b
+  of value: @autoclosure @escaping () async throws -> Value,
   as snapshotting: Snapshotting<Value, Format>,
   named name: String? = nil,
   record recording: Bool = false,
@@ -43,16 +39,9 @@
   file: StaticString = #file,
   testName: String = #function,
   line: UInt = #line
-<<<<<<< HEAD
-  ) async {
-
+) async {
   let failure = await verifySnapshot(
-    matching: try await value(),
-=======
-) {
-  let failure = verifySnapshot(
-    of: try value(),
->>>>>>> 26ed3a2b
+    of: try await value(),
     as: snapshotting,
     named: name,
     record: recording,
@@ -76,37 +65,17 @@
 ///   - testName: The name of the test in which failure occurred. Defaults to the function name of the test case in which this function was called.
 ///   - line: The line number on which failure occurred. Defaults to the line number on which this function was called.
 public func assertSnapshots<Value, Format>(
-<<<<<<< HEAD
-  matching value: @autoclosure @escaping () async throws -> Value,
-=======
-  of value: @autoclosure () throws -> Value,
->>>>>>> 26ed3a2b
+  of value: @autoclosure @escaping () async throws -> Value,
   as strategies: [String: Snapshotting<Value, Format>],
   record recording: Bool = false,
   timeout: TimeInterval = 5,
   file: StaticString = #file,
   testName: String = #function,
   line: UInt = #line
-<<<<<<< HEAD
-  ) async {
-
-    for (name, strategy) in strategies {
-      await assertSnapshot(
-        matching: try await value(),
-        as: strategy,
-        named: name,
-        record: recording,
-        timeout: timeout,
-        file: file,
-        testName: testName,
-        line: line
-      )
-    }
-=======
-) {
-  try? strategies.forEach { name, strategy in
-    assertSnapshot(
-      of: try value(),
+) async {
+  for (name, strategy) in strategies {
+    await assertSnapshot(
+      of: try await value(),
       as: strategy,
       named: name,
       record: recording,
@@ -116,7 +85,6 @@
       line: line
     )
   }
->>>>>>> 26ed3a2b
 }
 
 /// Asserts that a given value matches references on disk.
@@ -130,29 +98,17 @@
 ///   - testName: The name of the test in which failure occurred. Defaults to the function name of the test case in which this function was called.
 ///   - line: The line number on which failure occurred. Defaults to the line number on which this function was called.
 public func assertSnapshots<Value, Format>(
-<<<<<<< HEAD
-  matching value: @autoclosure @escaping () async throws -> Value,
-=======
-  of value: @autoclosure () throws -> Value,
->>>>>>> 26ed3a2b
+  of value: @autoclosure @escaping () async throws -> Value,
   as strategies: [Snapshotting<Value, Format>],
   record recording: Bool = false,
   timeout: TimeInterval = 5,
   file: StaticString = #file,
   testName: String = #function,
   line: UInt = #line
-<<<<<<< HEAD
-  ) async {
-
+) async {
   for strategy in strategies {
     await assertSnapshot(
-      matching: try await value(),
-=======
-) {
-  try? strategies.forEach { strategy in
-    assertSnapshot(
-      of: try value(),
->>>>>>> 26ed3a2b
+      of: try await value(),
       as: strategy,
       record: recording,
       timeout: timeout,
@@ -211,11 +167,7 @@
 /// - Returns: A failure message or, if the value matches, nil.
 @MainActor
 public func verifySnapshot<Value, Format>(
-<<<<<<< HEAD
-  matching value: @autoclosure @escaping () async throws -> Value,
-=======
-  of value: @autoclosure () throws -> Value,
->>>>>>> 26ed3a2b
+  of value: @autoclosure @escaping () async throws -> Value,
   as snapshotting: Snapshotting<Value, Format>,
   named name: String? = nil,
   record recording: Bool = false,
@@ -224,12 +176,7 @@
   file: StaticString = #file,
   testName: String = #function,
   line: UInt = #line
-<<<<<<< HEAD
-  ) async
-  -> String? {
-=======
-) -> String? {
->>>>>>> 26ed3a2b
+) async -> String? {
 
     CleanCounterBetweenTestCases.registerIfNeeded()
     let recording = recording || isRecording
