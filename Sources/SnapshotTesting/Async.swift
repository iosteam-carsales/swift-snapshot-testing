/// A wrapper around an asynchronous operation.
///
/// Snapshot strategies may utilize this type to create snapshots in an asynchronous fashion.
///
/// For example, WebKit's `WKWebView` offers a callback-based API for taking image snapshots
/// (`takeSnapshot`). `Async` allows us to build a value that can pass its callback along to the
/// scope in which the image has been created.
///
<<<<<<< HEAD
///     Async<UIImage> { callback in
///       webView.takeSnapshot(with: nil) { image, error in
///         callback(image!)
///       }
///     }
@available(*, deprecated)
=======
/// ```swift
/// Async<UIImage> { callback in
///   webView.takeSnapshot(with: nil) { image, error in
///     callback(image!)
///   }
/// }
/// ```
>>>>>>> 696b86a6
public struct Async<Value> {
  private let _run: () async -> Value

  /// Creates an asynchronous operation.
  ///
  /// - Parameters:
  ///   - run: A function that, when called, can hand a value to a callback.
  public init(run: @escaping () async -> Value) {
    self._run = run
  }

  /// Creates an asynchronous operation.
  ///
  /// - Parameters:
  ///   - run: A function that, when called, can hand a value to a callback.
  ///   - callback: A function that can be called with a value.
  public init(run: @escaping (_ callback: @escaping (Value) -> Void) -> Void) {
    self.init {
      await withUnsafeContinuation { continuation in
        run(continuation.resume(returning:))
      }
    }
  }

  /// Wraps a pure value in an asynchronous operation.
  ///
  /// - Parameter value: A value to be wrapped in an asynchronous operation.
  public init(value: Value) {
    self.init { callback in callback(value) }
  }

<<<<<<< HEAD
  public func run() async -> Value {
    await self._run()
  }

  public func run(_ callback: @escaping (Value) -> Void) {
    Task {
      await callback(self.run())
    }
  }

  /// Transforms an Async<Value> into an Async<NewValue> with a function `(Value) -> NewValue`.
  ///
  /// - Parameter f: A transformation to apply to the value wrapped by the async value.
  public func map<NewValue>(_ f: @escaping (Value) -> NewValue) -> Async<NewValue> {
    return .init {
      await f(self.run())
=======
  /// Transforms an `Async<Value>` into an `Async<NewValue>` with a function `(Value) -> NewValue`.
  ///
  /// - Parameter transform: A transformation to apply to the value wrapped by the async value.
  public func map<NewValue>(_ transform: @escaping (Value) -> NewValue) -> Async<NewValue> {
    .init { callback in
      self.run { value in callback(transform(value)) }
>>>>>>> 696b86a6
    }
  }
}<|MERGE_RESOLUTION|>--- conflicted
+++ resolved
@@ -6,14 +6,6 @@
 /// (`takeSnapshot`). `Async` allows us to build a value that can pass its callback along to the
 /// scope in which the image has been created.
 ///
-<<<<<<< HEAD
-///     Async<UIImage> { callback in
-///       webView.takeSnapshot(with: nil) { image, error in
-///         callback(image!)
-///       }
-///     }
-@available(*, deprecated)
-=======
 /// ```swift
 /// Async<UIImage> { callback in
 ///   webView.takeSnapshot(with: nil) { image, error in
@@ -21,7 +13,7 @@
 ///   }
 /// }
 /// ```
->>>>>>> 696b86a6
+@available(*, deprecated)
 public struct Async<Value> {
   private let _run: () async -> Value
 
@@ -53,7 +45,6 @@
     self.init { callback in callback(value) }
   }
 
-<<<<<<< HEAD
   public func run() async -> Value {
     await self._run()
   }
@@ -70,14 +61,6 @@
   public func map<NewValue>(_ f: @escaping (Value) -> NewValue) -> Async<NewValue> {
     return .init {
       await f(self.run())
-=======
-  /// Transforms an `Async<Value>` into an `Async<NewValue>` with a function `(Value) -> NewValue`.
-  ///
-  /// - Parameter transform: A transformation to apply to the value wrapped by the async value.
-  public func map<NewValue>(_ transform: @escaping (Value) -> NewValue) -> Async<NewValue> {
-    .init { callback in
-      self.run { value in callback(transform(value)) }
->>>>>>> 696b86a6
     }
   }
 }