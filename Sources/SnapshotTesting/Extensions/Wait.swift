import Foundation
import XCTest

extension Snapshotting {
  /// Transforms an existing snapshot strategy into one that waits for some amount of time before
  /// taking the snapshot. This can be useful for waiting for animations to complete or for UIKit
  /// events to finish (_i.e._ waiting for a `UINavigationController` to push a child onto the
  /// stack).
  ///
  /// - Parameters:
  ///   - duration: The amount of time to wait before taking the snapshot.
  ///   - strategy: The snapshot to invoke after the specified amount of time has passed.
  public static func wait(
    for duration: TimeInterval,
<<<<<<< HEAD
    on strategy: Snapshotting
  ) -> Snapshotting {
    Snapshotting(
      pathExtension: strategy.pathExtension,
      diffing: strategy.diffing
    ) { value in
      try? await Task.sleep(nanoseconds: UInt64(duration * 1_000_000_000))
      return try await strategy.snapshot(value)
    }
=======
    on strategy: Self
  ) -> Self {
    Self(
      pathExtension: strategy.pathExtension,
      diffing: strategy.diffing,
      asyncSnapshot: { value in
        Async { callback in
          let expectation = XCTestExpectation(description: "Wait")
          DispatchQueue.main.asyncAfter(deadline: .now() + duration) {
            expectation.fulfill()
          }
          _ = XCTWaiter.wait(for: [expectation], timeout: duration + 1)
          strategy.snapshot(value).run(callback)
        }
      })
>>>>>>> 696b86a6
  }
}<|MERGE_RESOLUTION|>--- conflicted
+++ resolved
@@ -12,32 +12,14 @@
   ///   - strategy: The snapshot to invoke after the specified amount of time has passed.
   public static func wait(
     for duration: TimeInterval,
-<<<<<<< HEAD
     on strategy: Snapshotting
-  ) -> Snapshotting {
-    Snapshotting(
+  ) -> Self {
+    Self(
       pathExtension: strategy.pathExtension,
       diffing: strategy.diffing
     ) { value in
       try? await Task.sleep(nanoseconds: UInt64(duration * 1_000_000_000))
       return try await strategy.snapshot(value)
     }
-=======
-    on strategy: Self
-  ) -> Self {
-    Self(
-      pathExtension: strategy.pathExtension,
-      diffing: strategy.diffing,
-      asyncSnapshot: { value in
-        Async { callback in
-          let expectation = XCTestExpectation(description: "Wait")
-          DispatchQueue.main.asyncAfter(deadline: .now() + duration) {
-            expectation.fulfill()
-          }
-          _ = XCTWaiter.wait(for: [expectation], timeout: duration + 1)
-          strategy.snapshot(value).run(callback)
-        }
-      })
->>>>>>> 696b86a6
   }
 }