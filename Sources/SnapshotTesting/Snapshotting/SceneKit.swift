#if os(iOS) || os(macOS) || os(tvOS)
  import SceneKit
  #if os(macOS)
    import Cocoa
  #elseif os(iOS) || os(tvOS)
    import UIKit
  #endif

  #if os(macOS)
    extension Snapshotting where Value == SCNScene, Format == NSImage {
      /// A snapshot strategy for comparing SceneKit scenes based on pixel equality.
      ///
      /// - Parameters:
      ///   - precision: The percentage of pixels that must match.
<<<<<<< HEAD
      ///   - perceptualPrecision: The percentage a pixel must match the source pixel to be considered a match. [98-99% mimics the precision of the human eye.](http://zschuessler.github.io/DeltaE/learn/#toc-defining-delta-e)
=======
      ///   - perceptualPrecision: The percentage a pixel must match the source pixel to be considered a
      ///     match. 98-99% mimics
      ///     [the precision](http://zschuessler.github.io/DeltaE/learn/#toc-defining-delta-e) of the
      ///     human eye.
>>>>>>> 696b86a6
      ///   - size: The size of the scene.
      public static func image(precision: Float = 1, perceptualPrecision: Float = 1, size: CGSize)
        -> Snapshotting
      {
        return .scnScene(precision: precision, perceptualPrecision: perceptualPrecision, size: size)
      }
    }
  #elseif os(iOS) || os(tvOS)
    extension Snapshotting where Value == SCNScene, Format == UIImage {
      /// A snapshot strategy for comparing SceneKit scenes based on pixel equality.
      ///
      /// - Parameters:
      ///   - precision: The percentage of pixels that must match.
<<<<<<< HEAD
      ///   - perceptualPrecision: The percentage a pixel must match the source pixel to be considered a match. [98-99% mimics the precision of the human eye.](http://zschuessler.github.io/DeltaE/learn/#toc-defining-delta-e)
=======
      ///   - perceptualPrecision: The percentage a pixel must match the source pixel to be considered a
      ///     match. 98-99% mimics
      ///     [the precision](http://zschuessler.github.io/DeltaE/learn/#toc-defining-delta-e) of the
      ///     human eye.
>>>>>>> 696b86a6
      ///   - size: The size of the scene.
      public static func image(precision: Float = 1, perceptualPrecision: Float = 1, size: CGSize)
        -> Snapshotting
      {
        return .scnScene(precision: precision, perceptualPrecision: perceptualPrecision, size: size)
      }
    }
  #endif

  extension Snapshotting where Value == SCNScene, Format == Image {
    fileprivate static func scnScene(precision: Float, perceptualPrecision: Float, size: CGSize)
      -> Snapshotting
    {
      return Snapshotting<View, Image>.image(
        precision: precision, perceptualPrecision: perceptualPrecision
<<<<<<< HEAD
      ).pullback { @MainActor scene in
=======
      ).pullback { scene in
>>>>>>> 696b86a6
        let view = SCNView(frame: .init(x: 0, y: 0, width: size.width, height: size.height))
        view.scene = scene
        return view
      }
    }
  }
#endif<|MERGE_RESOLUTION|>--- conflicted
+++ resolved
@@ -12,14 +12,10 @@
       ///
       /// - Parameters:
       ///   - precision: The percentage of pixels that must match.
-<<<<<<< HEAD
-      ///   - perceptualPrecision: The percentage a pixel must match the source pixel to be considered a match. [98-99% mimics the precision of the human eye.](http://zschuessler.github.io/DeltaE/learn/#toc-defining-delta-e)
-=======
       ///   - perceptualPrecision: The percentage a pixel must match the source pixel to be considered a
       ///     match. 98-99% mimics
       ///     [the precision](http://zschuessler.github.io/DeltaE/learn/#toc-defining-delta-e) of the
       ///     human eye.
->>>>>>> 696b86a6
       ///   - size: The size of the scene.
       public static func image(precision: Float = 1, perceptualPrecision: Float = 1, size: CGSize)
         -> Snapshotting
@@ -33,14 +29,10 @@
       ///
       /// - Parameters:
       ///   - precision: The percentage of pixels that must match.
-<<<<<<< HEAD
-      ///   - perceptualPrecision: The percentage a pixel must match the source pixel to be considered a match. [98-99% mimics the precision of the human eye.](http://zschuessler.github.io/DeltaE/learn/#toc-defining-delta-e)
-=======
       ///   - perceptualPrecision: The percentage a pixel must match the source pixel to be considered a
       ///     match. 98-99% mimics
       ///     [the precision](http://zschuessler.github.io/DeltaE/learn/#toc-defining-delta-e) of the
       ///     human eye.
->>>>>>> 696b86a6
       ///   - size: The size of the scene.
       public static func image(precision: Float = 1, perceptualPrecision: Float = 1, size: CGSize)
         -> Snapshotting
@@ -56,11 +48,7 @@
     {
       return Snapshotting<View, Image>.image(
         precision: precision, perceptualPrecision: perceptualPrecision
-<<<<<<< HEAD
       ).pullback { @MainActor scene in
-=======
-      ).pullback { scene in
->>>>>>> 696b86a6
         let view = SCNView(frame: .init(x: 0, y: 0, width: size.width, height: size.height))
         view.scene = scene
         return view
