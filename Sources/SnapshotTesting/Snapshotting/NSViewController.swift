#if os(macOS)
  import AppKit
  import Cocoa

  extension Snapshotting where Value == NSViewController, Format == NSImage {
    /// A snapshot strategy for comparing view controller views based on pixel equality.
    public static var image: Snapshotting {
      return .image()
    }

    /// A snapshot strategy for comparing view controller views based on pixel equality.
    ///
    /// - Parameters:
    ///   - precision: The percentage of pixels that must match.
<<<<<<< HEAD
    ///   - perceptualPrecision: The percentage a pixel must match the source pixel to be considered a match. [98-99% mimics the precision of the human eye.](http://zschuessler.github.io/DeltaE/learn/#toc-defining-delta-e)
=======
    ///   - perceptualPrecision: The percentage a pixel must match the source pixel to be considered a
    ///     match. 98-99% mimics
    ///     [the precision](http://zschuessler.github.io/DeltaE/learn/#toc-defining-delta-e) of the
    ///     human eye.
>>>>>>> 696b86a6
    ///   - size: A view size override.
    public static func image(
      precision: Float = 1, perceptualPrecision: Float = 1, size: CGSize? = nil
    ) -> Snapshotting {
      return Snapshotting<NSView, NSImage>.image(
        precision: precision, perceptualPrecision: perceptualPrecision, size: size
<<<<<<< HEAD
      ).pullback { @MainActor vc in vc.view }
=======
      ).pullback { $0.view }
>>>>>>> 696b86a6
    }
  }

  extension Snapshotting where Value == NSViewController, Format == String {
<<<<<<< HEAD
    /// A snapshot strategy for comparing view controller views based on a recursive description of their properties and hierarchies.
    public static var recursiveDescription: Snapshotting {
      return Snapshotting<NSView, String>.recursiveDescription.pullback { @MainActor vc in vc.view }
=======
    /// A snapshot strategy for comparing view controller views based on a recursive description of
    /// their properties and hierarchies.
    public static var recursiveDescription: Snapshotting {
      return Snapshotting<NSView, String>.recursiveDescription.pullback { $0.view }
>>>>>>> 696b86a6
    }
  }
#endif<|MERGE_RESOLUTION|>--- conflicted
+++ resolved
@@ -12,39 +12,25 @@
     ///
     /// - Parameters:
     ///   - precision: The percentage of pixels that must match.
-<<<<<<< HEAD
-    ///   - perceptualPrecision: The percentage a pixel must match the source pixel to be considered a match. [98-99% mimics the precision of the human eye.](http://zschuessler.github.io/DeltaE/learn/#toc-defining-delta-e)
-=======
     ///   - perceptualPrecision: The percentage a pixel must match the source pixel to be considered a
     ///     match. 98-99% mimics
     ///     [the precision](http://zschuessler.github.io/DeltaE/learn/#toc-defining-delta-e) of the
     ///     human eye.
->>>>>>> 696b86a6
     ///   - size: A view size override.
     public static func image(
       precision: Float = 1, perceptualPrecision: Float = 1, size: CGSize? = nil
     ) -> Snapshotting {
       return Snapshotting<NSView, NSImage>.image(
         precision: precision, perceptualPrecision: perceptualPrecision, size: size
-<<<<<<< HEAD
       ).pullback { @MainActor vc in vc.view }
-=======
-      ).pullback { $0.view }
->>>>>>> 696b86a6
     }
   }
 
   extension Snapshotting where Value == NSViewController, Format == String {
-<<<<<<< HEAD
-    /// A snapshot strategy for comparing view controller views based on a recursive description of their properties and hierarchies.
-    public static var recursiveDescription: Snapshotting {
-      return Snapshotting<NSView, String>.recursiveDescription.pullback { @MainActor vc in vc.view }
-=======
     /// A snapshot strategy for comparing view controller views based on a recursive description of
     /// their properties and hierarchies.
     public static var recursiveDescription: Snapshotting {
-      return Snapshotting<NSView, String>.recursiveDescription.pullback { $0.view }
->>>>>>> 696b86a6
+      return Snapshotting<NSView, String>.recursiveDescription.pullback { @MainActor vc in vc.view }
     }
   }
 #endif