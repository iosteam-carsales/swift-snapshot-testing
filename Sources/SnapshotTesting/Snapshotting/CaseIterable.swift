--- conflicted
+++ resolved
@@ -1,77 +1,55 @@
-extension Snapshotting where Value: CaseIterable, Format == String {
-<<<<<<< HEAD
-  /// A strategy for snapshotting the output for every input of a function. The format of the snapshot
-  /// is a comma-separated value (CSV) file that shows the mapping of inputs to outputs.
-  ///
-  /// Parameter witness: A snapshotting value on the output of the function to be snapshot.
-  /// Returns: A snapshot strategy on functions (Value) -> A that feeds every possible input into the
-  ///          function and records the output into a CSV file.
-  //  public static func `func`<A>(into witness: Snapshotting<A, Format>) -> Snapshotting<(Value) -> A, Format> {
-  //    var snapshotting = Snapshotting<String, String>.lines.pullback { (f: @escaping (Value) -> A) in
-  //      var output = ""
-  //      for input in Value.allCases {
-  //        await output.append(#""\#(input)","\#(witness.snapshot(f(input)))"\n"#)
-  //      }
-  //      return output
-  //    }
-  //
-  //    snapshotting.pathExtension = "csv"
-  //
-  //    return snapshotting
-  //  }
-=======
-  /// A strategy for snapshotting the output for every input of a function. The format of the
-  /// snapshot is a comma-separated value (CSV) file that shows the mapping of inputs to outputs.
-  ///
-  /// - Parameter witness: A snapshotting value on the output of the function to be snapshot.
-  /// - Returns: A snapshot strategy on functions `(Value) -> A` that feeds every possible input
-  ///   into the function and records the output into a CSV file.
-  ///
-  /// ```swift
-  /// enum Direction: String, CaseIterable {
-  ///   case up, down, left, right
-  ///   var rotatedLeft: Direction {
-  ///     switch self {
-  ///     case .up:    return .left
-  ///     case .down:  return .right
-  ///     case .left:  return .down
-  ///     case .right: return .up
-  ///     }
-  ///   }
-  /// }
-  ///
-  /// assertSnapshot(
-  ///   of: \Direction.rotatedLeft,
-  ///   as: .func(into: .description)
-  /// )
-  /// ```
-  ///
-  /// Records:
-  ///
-  /// ```csv
-  /// "up","left"
-  /// "down","right"
-  /// "left","down"
-  /// "right","up"
-  /// ```
-  public static func `func`<A>(into witness: Snapshotting<A, Format>) -> Snapshotting<
-    (Value) -> A, Format
-  > {
-    var snapshotting = Snapshotting<String, String>.lines.asyncPullback { (f: (Value) -> A) in
-      Value.allCases.map { input in
-        witness.snapshot(f(input))
-          .map { (input, $0) }
-      }
-      .sequence()
-      .map { rows in
-        rows.map { "\"\($0)\",\"\($1)\"" }
-          .joined(separator: "\n")
-      }
-    }
-
-    snapshotting.pathExtension = "csv"
-
-    return snapshotting
-  }
->>>>>>> 696b86a6
-}+//extension Snapshotting where Value: CaseIterable, Format == String {
+//  /// A strategy for snapshotting the output for every input of a function. The format of the
+//  /// snapshot is a comma-separated value (CSV) file that shows the mapping of inputs to outputs.
+//  ///
+//  /// - Parameter witness: A snapshotting value on the output of the function to be snapshot.
+//  /// - Returns: A snapshot strategy on functions `(Value) -> A` that feeds every possible input
+//  ///   into the function and records the output into a CSV file.
+//  ///
+//  /// ```swift
+//  /// enum Direction: String, CaseIterable {
+//  ///   case up, down, left, right
+//  ///   var rotatedLeft: Direction {
+//  ///     switch self {
+//  ///     case .up:    return .left
+//  ///     case .down:  return .right
+//  ///     case .left:  return .down
+//  ///     case .right: return .up
+//  ///     }
+//  ///   }
+//  /// }
+//  ///
+//  /// assertSnapshot(
+//  ///   of: \Direction.rotatedLeft,
+//  ///   as: .func(into: .description)
+//  /// )
+//  /// ```
+//  ///
+//  /// Records:
+//  ///
+//  /// ```csv
+//  /// "up","left"
+//  /// "down","right"
+//  /// "left","down"
+//  /// "right","up"
+//  /// ```
+//  public static func `func`<A>(into witness: Snapshotting<A, Format>) -> Snapshotting<
+//    (Value) -> A, Format
+//  > {
+//    var snapshotting = Snapshotting<String, String>.lines.asyncPullback { (f: (Value) -> A) in
+//      Value.allCases.map { input in
+//        witness.snapshot(f(input))
+//          .map { (input, $0) }
+//      }
+//      .sequence()
+//      .map { rows in
+//        rows.map { "\"\($0)\",\"\($1)\"" }
+//          .joined(separator: "\n")
+//      }
+//    }
+//
+//    snapshotting.pathExtension = "csv"
+//
+//    return snapshotting
+//  }
+//}