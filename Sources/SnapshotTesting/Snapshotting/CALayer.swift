--- conflicted
+++ resolved
@@ -5,8 +5,6 @@
 
   extension Snapshotting where Value == CALayer, Format == NSImage {
     /// A snapshot strategy for comparing layers based on pixel equality.
-<<<<<<< HEAD
-=======
     ///
     /// ``` swift
     /// // Match reference perfectly.
@@ -15,7 +13,6 @@
     /// // Allow for a 1% pixel difference.
     /// assertSnapshot(of: layer, as: .image(precision: 0.99))
     /// ```
->>>>>>> 696b86a6
     public static var image: Snapshotting {
       return .image(precision: 1)
     }
@@ -24,14 +21,10 @@
     ///
     /// - Parameters:
     ///   - precision: The percentage of pixels that must match.
-<<<<<<< HEAD
-    ///   - perceptualPrecision: The percentage a pixel must match the source pixel to be considered a match. [98-99% mimics the precision of the human eye.](http://zschuessler.github.io/DeltaE/learn/#toc-defining-delta-e)
-=======
     ///   - perceptualPrecision: The percentage a pixel must match the source pixel to be considered a
     ///     match. 98-99% mimics
     ///     [the precision](http://zschuessler.github.io/DeltaE/learn/#toc-defining-delta-e) of the
     ///     human eye.
->>>>>>> 696b86a6
     public static func image(precision: Float, perceptualPrecision: Float = 1) -> Snapshotting {
       return SimplySnapshotting.image(
         precision: precision, perceptualPrecision: perceptualPrecision
@@ -60,14 +53,10 @@
     ///
     /// - Parameters:
     ///   - precision: The percentage of pixels that must match.
-<<<<<<< HEAD
-    ///   - perceptualPrecision: The percentage a pixel must match the source pixel to be considered a match. [98-99% mimics the precision of the human eye.](http://zschuessler.github.io/DeltaE/learn/#toc-defining-delta-e)
-=======
     ///   - perceptualPrecision: The percentage a pixel must match the source pixel to be considered a
     ///     match. 98-99% mimics
     ///     [the precision](http://zschuessler.github.io/DeltaE/learn/#toc-defining-delta-e) of the
     ///     human eye.
->>>>>>> 696b86a6
     ///   - traits: A trait collection override.
     public static func image(
       precision: Float = 1, perceptualPrecision: Float = 1, traits: UITraitCollection = .init()
