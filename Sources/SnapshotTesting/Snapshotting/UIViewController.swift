#if os(iOS) || os(tvOS)
  import UIKit

  extension Snapshotting where Value == UIViewController, Format == UIImage {
    /// A snapshot strategy for comparing view controller views based on pixel equality.
    public static var image: Snapshotting {
      return .image()
    }

    /// A snapshot strategy for comparing view controller views based on pixel equality.
    ///
    /// - Parameters:
    ///   - config: A set of device configuration settings.
    ///   - precision: The percentage of pixels that must match.
<<<<<<< HEAD
    ///   - perceptualPrecision: The percentage a pixel must match the source pixel to be considered a match. [98-99% mimics the precision of the human eye.](http://zschuessler.github.io/DeltaE/learn/#toc-defining-delta-e)
=======
    ///   - perceptualPrecision: The percentage a pixel must match the source pixel to be considered a
    ///     match. 98-99% mimics
    ///     [the precision](http://zschuessler.github.io/DeltaE/learn/#toc-defining-delta-e) of the
    ///     human eye.
>>>>>>> 696b86a6
    ///   - size: A view size override.
    ///   - traits: A trait collection override.
    public static func image(
      on config: ViewImageConfig,
      precision: Float = 1,
      perceptualPrecision: Float = 1,
      size: CGSize? = nil,
      traits: UITraitCollection = .init()
<<<<<<< HEAD
    ) -> Snapshotting {

      SimplySnapshotting.image(
        precision: precision,
        perceptualPrecision: perceptualPrecision,
        scale: traits.displayScale
      )
      .pullback { @MainActor viewController in
        await snapshotView(
          config:
            size
            .map { .init(safeArea: config.safeArea, size: $0, traits: config.traits) }
=======
    )
      -> Snapshotting
    {

      return SimplySnapshotting.image(
        precision: precision, perceptualPrecision: perceptualPrecision, scale: traits.displayScale
      ).asyncPullback { viewController in
        snapshotView(
          config: size.map { .init(safeArea: config.safeArea, size: $0, traits: config.traits) }
>>>>>>> 696b86a6
            ?? config,
          drawHierarchyInKeyWindow: false,
          traits: traits,
          view: viewController.view,
          viewController: viewController
        )
      }
    }

    /// A snapshot strategy for comparing view controller views based on pixel equality.
    ///
    /// - Parameters:
<<<<<<< HEAD
    ///   - drawHierarchyInKeyWindow: Utilize the simulator's key window in order to render `UIAppearance` and `UIVisualEffect`s. This option requires a host application for your tests and will _not_ work for framework test targets.
    ///   - precision: The percentage of pixels that must match.
    ///   - perceptualPrecision: The percentage a pixel must match the source pixel to be considered a match. [98-99% mimics the precision of the human eye.](http://zschuessler.github.io/DeltaE/learn/#toc-defining-delta-e)
=======
    ///   - drawHierarchyInKeyWindow: Utilize the simulator's key window in order to render
    ///     `UIAppearance` and `UIVisualEffect`s. This option requires a host application for your
    ///     tests and will _not_ work for framework test targets.
    ///   - precision: The percentage of pixels that must match.
    ///   - perceptualPrecision: The percentage a pixel must match the source pixel to be considered a
    ///     match. 98-99% mimics
    ///     [the precision](http://zschuessler.github.io/DeltaE/learn/#toc-defining-delta-e) of the
    ///     human eye.
>>>>>>> 696b86a6
    ///   - size: A view size override.
    ///   - traits: A trait collection override.
    public static func image(
      drawHierarchyInKeyWindow: Bool = false,
      precision: Float = 1,
      perceptualPrecision: Float = 1,
      size: CGSize? = nil,
      traits: UITraitCollection = .init()
    )
      -> Snapshotting
    {

<<<<<<< HEAD
      SimplySnapshotting.image(
        precision: precision,
        perceptualPrecision: perceptualPrecision,
        scale: traits.displayScale
      ).pullback { @MainActor viewController in
        await snapshotView(
=======
      return SimplySnapshotting.image(
        precision: precision, perceptualPrecision: perceptualPrecision, scale: traits.displayScale
      ).asyncPullback { viewController in
        snapshotView(
>>>>>>> 696b86a6
          config: .init(safeArea: .zero, size: size, traits: traits),
          drawHierarchyInKeyWindow: drawHierarchyInKeyWindow,
          traits: traits,
          view: viewController.view,
          viewController: viewController
        )
      }
    }
  }

  extension Snapshotting where Value == UIViewController, Format == String {
<<<<<<< HEAD
    /// A snapshot strategy for comparing view controllers based on their embedded controller hierarchy.
    public static var hierarchy: Snapshotting {
      Snapshotting<String, String>.lines.pullback { @MainActor viewController in
=======
    /// A snapshot strategy for comparing view controllers based on their embedded controller
    /// hierarchy.
    ///
    /// ``` swift
    /// assertSnapshot(of: vc, as: .hierarchy)
    /// ```
    ///
    /// Records:
    ///
    /// ```
    /// <UITabBarController>, state: appeared, view: <UILayoutContainerView>
    ///    | <UINavigationController>, state: appeared, view: <UILayoutContainerView>
    ///    |    | <UIPageViewController>, state: appeared, view: <_UIPageViewControllerContentView>
    ///    |    |    | <UIViewController>, state: appeared, view: <UIView>
    ///    | <UINavigationController>, state: disappeared, view: <UILayoutContainerView> not in the window
    ///    |    | <UIViewController>, state: disappeared, view: (view not loaded)
    ///    | <UINavigationController>, state: disappeared, view: <UILayoutContainerView> not in the window
    ///    |    | <UIViewController>, state: disappeared, view: (view not loaded)
    ///    | <UINavigationController>, state: disappeared, view: <UILayoutContainerView> not in the window
    ///    |    | <UIViewController>, state: disappeared, view: (view not loaded)
    ///    | <UINavigationController>, state: disappeared, view: <UILayoutContainerView> not in the window
    ///    |    | <UIViewController>, state: disappeared, view: (view not loaded)
    /// ```
    public static var hierarchy: Snapshotting {
      return Snapshotting<String, String>.lines.pullback { viewController in
>>>>>>> 696b86a6
        let dispose = prepareView(
          config: .init(),
          drawHierarchyInKeyWindow: false,
          traits: .init(),
          view: viewController.view,
          viewController: viewController
        )
        defer { dispose() }
        return purgePointers(
          viewController.perform(Selector(("_printHierarchy"))).retain().takeUnretainedValue()
            as! String
        )
      }
    }

<<<<<<< HEAD
    /// A snapshot strategy for comparing view controller views based on a recursive description of their properties and hierarchies.
    public static var recursiveDescription: Snapshotting {
      Snapshotting.recursiveDescription()
    }

    /// A snapshot strategy for comparing view controller views based on a recursive description of their properties and hierarchies.
=======
    /// A snapshot strategy for comparing view controller views based on a recursive description of
    /// their properties and hierarchies.
    public static var recursiveDescription: Snapshotting {
      return Snapshotting.recursiveDescription()
    }

    /// A snapshot strategy for comparing view controller views based on a recursive description of
    /// their properties and hierarchies.
>>>>>>> 696b86a6
    ///
    /// - Parameters:
    ///   - config: A set of device configuration settings.
    ///   - size: A view size override.
    ///   - traits: A trait collection override.
    public static func recursiveDescription(
      on config: ViewImageConfig = .init(),
      size: CGSize? = nil,
      traits: UITraitCollection = .init()
<<<<<<< HEAD
    ) -> Snapshotting<UIViewController, String> {
      SimplySnapshotting.lines.pullback { @MainActor viewController in
=======
    )
      -> Snapshotting<UIViewController, String>
    {
      return SimplySnapshotting.lines.pullback { viewController in
>>>>>>> 696b86a6
        let dispose = prepareView(
          config: .init(
            safeArea: config.safeArea, size: size ?? config.size, traits: config.traits),
          drawHierarchyInKeyWindow: false,
          traits: traits,
          view: viewController.view,
          viewController: viewController
        )
        defer { dispose() }
        return purgePointers(
          viewController.view.perform(Selector(("recursiveDescription"))).retain()
            .takeUnretainedValue()
            as! String
        )
      }
    }
  }
#endif<|MERGE_RESOLUTION|>--- conflicted
+++ resolved
@@ -12,14 +12,10 @@
     /// - Parameters:
     ///   - config: A set of device configuration settings.
     ///   - precision: The percentage of pixels that must match.
-<<<<<<< HEAD
-    ///   - perceptualPrecision: The percentage a pixel must match the source pixel to be considered a match. [98-99% mimics the precision of the human eye.](http://zschuessler.github.io/DeltaE/learn/#toc-defining-delta-e)
-=======
     ///   - perceptualPrecision: The percentage a pixel must match the source pixel to be considered a
     ///     match. 98-99% mimics
     ///     [the precision](http://zschuessler.github.io/DeltaE/learn/#toc-defining-delta-e) of the
     ///     human eye.
->>>>>>> 696b86a6
     ///   - size: A view size override.
     ///   - traits: A trait collection override.
     public static func image(
@@ -28,7 +24,6 @@
       perceptualPrecision: Float = 1,
       size: CGSize? = nil,
       traits: UITraitCollection = .init()
-<<<<<<< HEAD
     ) -> Snapshotting {
 
       SimplySnapshotting.image(
@@ -41,17 +36,6 @@
           config:
             size
             .map { .init(safeArea: config.safeArea, size: $0, traits: config.traits) }
-=======
-    )
-      -> Snapshotting
-    {
-
-      return SimplySnapshotting.image(
-        precision: precision, perceptualPrecision: perceptualPrecision, scale: traits.displayScale
-      ).asyncPullback { viewController in
-        snapshotView(
-          config: size.map { .init(safeArea: config.safeArea, size: $0, traits: config.traits) }
->>>>>>> 696b86a6
             ?? config,
           drawHierarchyInKeyWindow: false,
           traits: traits,
@@ -64,11 +48,6 @@
     /// A snapshot strategy for comparing view controller views based on pixel equality.
     ///
     /// - Parameters:
-<<<<<<< HEAD
-    ///   - drawHierarchyInKeyWindow: Utilize the simulator's key window in order to render `UIAppearance` and `UIVisualEffect`s. This option requires a host application for your tests and will _not_ work for framework test targets.
-    ///   - precision: The percentage of pixels that must match.
-    ///   - perceptualPrecision: The percentage a pixel must match the source pixel to be considered a match. [98-99% mimics the precision of the human eye.](http://zschuessler.github.io/DeltaE/learn/#toc-defining-delta-e)
-=======
     ///   - drawHierarchyInKeyWindow: Utilize the simulator's key window in order to render
     ///     `UIAppearance` and `UIVisualEffect`s. This option requires a host application for your
     ///     tests and will _not_ work for framework test targets.
@@ -77,7 +56,6 @@
     ///     match. 98-99% mimics
     ///     [the precision](http://zschuessler.github.io/DeltaE/learn/#toc-defining-delta-e) of the
     ///     human eye.
->>>>>>> 696b86a6
     ///   - size: A view size override.
     ///   - traits: A trait collection override.
     public static func image(
@@ -90,19 +68,12 @@
       -> Snapshotting
     {
 
-<<<<<<< HEAD
       SimplySnapshotting.image(
         precision: precision,
         perceptualPrecision: perceptualPrecision,
         scale: traits.displayScale
       ).pullback { @MainActor viewController in
         await snapshotView(
-=======
-      return SimplySnapshotting.image(
-        precision: precision, perceptualPrecision: perceptualPrecision, scale: traits.displayScale
-      ).asyncPullback { viewController in
-        snapshotView(
->>>>>>> 696b86a6
           config: .init(safeArea: .zero, size: size, traits: traits),
           drawHierarchyInKeyWindow: drawHierarchyInKeyWindow,
           traits: traits,
@@ -114,11 +85,6 @@
   }
 
   extension Snapshotting where Value == UIViewController, Format == String {
-<<<<<<< HEAD
-    /// A snapshot strategy for comparing view controllers based on their embedded controller hierarchy.
-    public static var hierarchy: Snapshotting {
-      Snapshotting<String, String>.lines.pullback { @MainActor viewController in
-=======
     /// A snapshot strategy for comparing view controllers based on their embedded controller
     /// hierarchy.
     ///
@@ -143,8 +109,7 @@
     ///    |    | <UIViewController>, state: disappeared, view: (view not loaded)
     /// ```
     public static var hierarchy: Snapshotting {
-      return Snapshotting<String, String>.lines.pullback { viewController in
->>>>>>> 696b86a6
+      Snapshotting<String, String>.lines.pullback { @MainActor viewController in
         let dispose = prepareView(
           config: .init(),
           drawHierarchyInKeyWindow: false,
@@ -160,23 +125,14 @@
       }
     }
 
-<<<<<<< HEAD
-    /// A snapshot strategy for comparing view controller views based on a recursive description of their properties and hierarchies.
+    /// A snapshot strategy for comparing view controller views based on a recursive description of
+    /// their properties and hierarchies.
     public static var recursiveDescription: Snapshotting {
       Snapshotting.recursiveDescription()
     }
 
-    /// A snapshot strategy for comparing view controller views based on a recursive description of their properties and hierarchies.
-=======
     /// A snapshot strategy for comparing view controller views based on a recursive description of
     /// their properties and hierarchies.
-    public static var recursiveDescription: Snapshotting {
-      return Snapshotting.recursiveDescription()
-    }
-
-    /// A snapshot strategy for comparing view controller views based on a recursive description of
-    /// their properties and hierarchies.
->>>>>>> 696b86a6
     ///
     /// - Parameters:
     ///   - config: A set of device configuration settings.
@@ -186,15 +142,8 @@
       on config: ViewImageConfig = .init(),
       size: CGSize? = nil,
       traits: UITraitCollection = .init()
-<<<<<<< HEAD
     ) -> Snapshotting<UIViewController, String> {
       SimplySnapshotting.lines.pullback { @MainActor viewController in
-=======
-    )
-      -> Snapshotting<UIViewController, String>
-    {
-      return SimplySnapshotting.lines.pullback { viewController in
->>>>>>> 696b86a6
         let dispose = prepareView(
           config: .init(
             safeArea: config.safeArea, size: size ?? config.size, traits: config.traits),
