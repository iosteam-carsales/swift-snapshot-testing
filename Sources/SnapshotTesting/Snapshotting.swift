--- conflicted
+++ resolved
@@ -18,22 +18,12 @@
   /// - Parameters:
   ///   - pathExtension: The path extension applied to references saved to disk.
   ///   - diffing: How to diff and convert the snapshot format to and from data.
-<<<<<<< HEAD
   ///   - snapshot: A transform function from a value into a diffable snapshot format.
   ///   - value: A snapshot value to be converted.
   public init(
     pathExtension: String?,
     diffing: Diffing<Format>,
     snapshot: @escaping (_ value: @escaping () async throws -> Value) async throws -> Format
-=======
-  ///   - asyncSnapshot: An asynchronous transform function from a value into a diffable snapshot
-  ///     format.
-  ///   - value: A value to be converted.
-  public init(
-    pathExtension: String?,
-    diffing: Diffing<Format>,
-    asyncSnapshot: @escaping (_ value: Value) -> Async<Format>
->>>>>>> 696b86a6
   ) {
     self.pathExtension = pathExtension
     self.diffing = diffing
@@ -51,28 +41,20 @@
   public init(
     pathExtension: String?,
     diffing: Diffing<Format>,
-<<<<<<< HEAD
     asyncSnapshot: @escaping (_ value: @escaping () async throws -> Value) -> Async<Format>
-=======
-    snapshot: @escaping (_ value: Value) -> Format
->>>>>>> 696b86a6
   ) {
     self.init(pathExtension: pathExtension, diffing: diffing) {
       await asyncSnapshot($0).run()
     }
   }
 
-<<<<<<< HEAD
   //  @available(*, deprecated)
   //  public func snapshot(_ value: @autoclosure @escaping () throws -> Value) -> Async<Format> {
   //    .init(run: { try await self.snapshot { try value() } })
   //  }
 
-  /// Transforms a strategy on `Value`s into a strategy on `NewValue`s through a function `(NewValue) -> Value`.
-=======
   /// Transforms a strategy on `Value`s into a strategy on `NewValue`s through a function
   /// `(NewValue) -> Value`.
->>>>>>> 696b86a6
   ///
   /// This is the most important operation for transforming existing strategies into new strategies.
   /// It allows you to transform a `Snapshotting<Value, Format>` into a
@@ -100,7 +82,6 @@
   /// - Parameters:
   ///   - transform: A transform function from `NewValue` into `Value`.
   ///   - otherValue: A value to be transformed.
-<<<<<<< HEAD
   public func pullback<NewValue>(
     _ transform: @escaping (_ otherValue: NewValue) async throws -> Value
   ) -> Snapshotting<NewValue, Format> {
@@ -110,12 +91,6 @@
     ) { (newValue: @escaping () async throws -> NewValue) in
       try await self.snapshot { try await transform(newValue()) }
     }
-=======
-  public func pullback<NewValue>(_ transform: @escaping (_ otherValue: NewValue) -> Value)
-    -> Snapshotting<NewValue, Format>
-  {
-    self.asyncPullback { newValue in Async(value: transform(newValue)) }
->>>>>>> 696b86a6
   }
 
   /// Transforms a strategy on `Value`s into a strategy on `NewValue`s through a function
@@ -129,29 +104,12 @@
   /// - Parameters:
   ///   - transform: A transform function from `NewValue` into `Async<Value>`.
   ///   - otherValue: A value to be transformed.
-<<<<<<< HEAD
   @available(*, deprecated)
   public func asyncPullback<NewValue>(
     _ transform: @escaping (_ otherValue: NewValue) -> Async<Value>
   ) -> Snapshotting<NewValue, Format> {
     self.pullback { newValue in
       await transform(newValue).run()
-=======
-  public func asyncPullback<NewValue>(
-    _ transform: @escaping (_ otherValue: NewValue) -> Async<Value>
-  ) -> Snapshotting<NewValue, Format> {
-    Snapshotting<NewValue, Format>(
-      pathExtension: self.pathExtension,
-      diffing: self.diffing
-    ) { newValue in
-      .init { callback in
-        transform(newValue).run { value in
-          self.snapshot(value).run { snapshot in
-            callback(snapshot)
-          }
-        }
-      }
->>>>>>> 696b86a6
     }
   }
 }
