--- conflicted
+++ resolved
@@ -1147,28 +1147,6 @@
     _ = manipulatingWKWebViewNavigationDelegate
   }
 
-<<<<<<< HEAD
-  #if os(iOS) || os(macOS)
-  @MainActor
-  func testWebViewWithRealUrl() async throws {
-    let manipulatingWKWebViewNavigationDelegate = ManipulatingWKWebViewNavigationDelegate()
-    let webView = WKWebView()
-    webView.navigationDelegate = manipulatingWKWebViewNavigationDelegate
-
-    webView.load(URLRequest(url: URL(string: "https://www.pointfree.co")!))
-    if !ProcessInfo.processInfo.environment.keys.contains("GITHUB_WORKFLOW") {
-      await assertSnapshot(
-        matching: webView,
-        as: .image(size: .init(width: 800, height: 600)),
-        named: platform
-      )
-    }
-    _ = manipulatingWKWebViewNavigationDelegate
-  }
-  #endif
-
-=======
->>>>>>> dc46eeb3
   final class CancellingWKWebViewNavigationDelegate: NSObject, WKNavigationDelegate {
     func webView(
       _ webView: WKWebView,
@@ -1178,14 +1156,9 @@
       decisionHandler(.cancel)
     }
   }
-<<<<<<< HEAD
 
   @MainActor
   func testWebViewWithCancellingNavigationDelegate() async throws {
-=======
-  
-  func testWebViewWithCancellingNavigationDelegate() throws {
->>>>>>> dc46eeb3
     let cancellingWKWebViewNavigationDelegate = CancellingWKWebViewNavigationDelegate()
     let webView = WKWebView()
     webView.navigationDelegate = cancellingWKWebViewNavigationDelegate
