import Foundation
import XCTest

@testable import SnapshotTesting

#if canImport(FoundationNetworking)
  import FoundationNetworking
#endif
#if canImport(SceneKit)
  import SceneKit
#endif
#if canImport(SpriteKit)
  import SpriteKit
  import SwiftUI
#endif
#if canImport(WebKit)
  import WebKit
#endif
#if canImport(UIKit)
  import UIKit.UIView
#endif

final class SnapshotTestingTests: XCTestCase {
  override func setUp() {
    super.setUp()
    diffTool = "ksdiff"
    //isRecording = true
  }

  override func tearDown() {
    isRecording = false
    super.tearDown()
  }

  func testAny() {
    struct User { let id: Int, name: String, bio: String }
    let user = User(id: 1, name: "Blobby", bio: "Blobbed around the world.")
<<<<<<< HEAD
    assertSnapshot(matching: user, as: .dump)
    _assertInlineSnapshot(
      matching: user, as: .dump,
      with: """
        ▿ User
          - bio: "Blobbed around the world."
          - id: 1
          - name: "Blobby"
        """)
=======
    assertSnapshot(of: user, as: .dump)
    _assertInlineSnapshot(matching: user, as: .dump, with: """
    ▿ User
      - bio: "Blobbed around the world."
      - id: 1
      - name: "Blobby"
    """)
>>>>>>> 26ed3a2b
  }

  @available(macOS 10.13, tvOS 11.0, *)
  func testAnyAsJson() throws {
    struct User: Encodable { let id: Int, name: String, bio: String }
    let user = User(id: 1, name: "Blobby", bio: "Blobbed around the world.")

    let data = try JSONEncoder().encode(user)
    let any = try JSONSerialization.jsonObject(with: data, options: [])

    assertSnapshot(of: any, as: .json)
  }

  func testAnySnapshotStringConvertible() {
    assertSnapshot(of: "a" as Character, as: .dump, named: "character")
    assertSnapshot(of: Data("Hello, world!".utf8), as: .dump, named: "data")
    assertSnapshot(of: Date(timeIntervalSinceReferenceDate: 0), as: .dump, named: "date")
    assertSnapshot(of: NSObject(), as: .dump, named: "nsobject")
    assertSnapshot(of: "Hello, world!", as: .dump, named: "string")
    assertSnapshot(of: "Hello, world!".dropLast(8), as: .dump, named: "substring")
    assertSnapshot(of: URL(string: "https://www.pointfree.co")!, as: .dump, named: "url")
    // Inline
    _assertInlineSnapshot(
      matching: "a" as Character, as: .dump,
      with: """
        - "a"
        """)
    _assertInlineSnapshot(
      matching: Data("Hello, world!".utf8), as: .dump,
      with: """
        - 13 bytes
        """)
    _assertInlineSnapshot(
      matching: Date(timeIntervalSinceReferenceDate: 0), as: .dump,
      with: """
        - 2001-01-01T00:00:00Z
        """)
    _assertInlineSnapshot(
      matching: NSObject(), as: .dump,
      with: """
        - <NSObject>
        """)
    _assertInlineSnapshot(
      matching: "Hello, world!", as: .dump,
      with: """
        - "Hello, world!"
        """)
    _assertInlineSnapshot(
      matching: "Hello, world!".dropLast(8), as: .dump,
      with: """
        - "Hello"
        """)
    _assertInlineSnapshot(
      matching: URL(string: "https://www.pointfree.co")!, as: .dump,
      with: """
        - https://www.pointfree.co
        """)
  }

  func testAutolayout() {
    #if os(iOS)
      let vc = UIViewController()
      vc.view.translatesAutoresizingMaskIntoConstraints = false
      let subview = UIView()
      subview.translatesAutoresizingMaskIntoConstraints = false
      vc.view.addSubview(subview)
      NSLayoutConstraint.activate([
        subview.topAnchor.constraint(equalTo: vc.view.topAnchor),
        subview.bottomAnchor.constraint(equalTo: vc.view.bottomAnchor),
        subview.leftAnchor.constraint(equalTo: vc.view.leftAnchor),
        subview.rightAnchor.constraint(equalTo: vc.view.rightAnchor),
      ])
<<<<<<< HEAD
      assertSnapshot(matching: vc, as: .image)
=======
    assertSnapshot(of: vc, as: .image)
>>>>>>> 26ed3a2b
    #endif
  }

  func testDeterministicDictionaryAndSetSnapshots() {
    struct Person: Hashable { let name: String }
    struct DictionarySetContainer { let dict: [String: Int], set: Set<Person> }
    let set = DictionarySetContainer(
      dict: ["c": 3, "a": 1, "b": 2],
      set: [.init(name: "Brandon"), .init(name: "Stephen")]
    )
<<<<<<< HEAD
    assertSnapshot(matching: set, as: .dump)
    _assertInlineSnapshot(
      matching: set, as: .dump,
      with: """
        ▿ DictionarySetContainer
          ▿ dict: 3 key/value pairs
            ▿ (2 elements)
              - key: "a"
              - value: 1
            ▿ (2 elements)
              - key: "b"
              - value: 2
            ▿ (2 elements)
              - key: "c"
              - value: 3
          ▿ set: 2 members
            ▿ Person
              - name: "Brandon"
            ▿ Person
              - name: "Stephen"
        """)
=======
    assertSnapshot(of: set, as: .dump)
    _assertInlineSnapshot(matching: set, as: .dump, with: """
    ▿ DictionarySetContainer
      ▿ dict: 3 key/value pairs
        ▿ (2 elements)
          - key: "a"
          - value: 1
        ▿ (2 elements)
          - key: "b"
          - value: 2
        ▿ (2 elements)
          - key: "c"
          - value: 3
      ▿ set: 2 members
        ▿ Person
          - name: "Brandon"
        ▿ Person
          - name: "Stephen"
    """)
>>>>>>> 26ed3a2b
  }

  func testCaseIterable() {
    enum Direction: String, CaseIterable {
      case up, down, left, right
      var rotatedLeft: Direction {
        switch self {
        case .up: return .left
        case .down: return .right
        case .left: return .down
        case .right: return .up
        }
      }
    }

    assertSnapshot(
      of: { $0.rotatedLeft },
      as: Snapshotting<Direction, String>.func(into: .description)
    )
  }

  func testCGPath() {
    #if os(iOS) || os(tvOS) || os(macOS)
      let path = CGPath.heart

      let osName: String
      #if os(iOS)
        osName = "iOS"
      #elseif os(tvOS)
        osName = "tvOS"
      #elseif os(macOS)
        osName = "macOS"
      #endif

<<<<<<< HEAD
      if !ProcessInfo.processInfo.environment.keys.contains("GITHUB_WORKFLOW") {
        assertSnapshot(matching: path, as: .image, named: osName)
      }

      if #available(iOS 11.0, OSX 10.13, tvOS 11.0, *) {
        assertSnapshot(matching: path, as: .elementsDescription, named: osName)
      }
=======
    if !ProcessInfo.processInfo.environment.keys.contains("GITHUB_WORKFLOW") {
      assertSnapshot(of: path, as: .image, named: osName)
    }

    if #available(iOS 11.0, OSX 10.13, tvOS 11.0, *) {
      assertSnapshot(of: path, as: .elementsDescription, named: osName)
    }
>>>>>>> 26ed3a2b
    #endif
  }

  func testData() {
    let data = Data([0xDE, 0xAD, 0xBE, 0xEF])

    assertSnapshot(of: data, as: .data)
  }

  func testEncodable() {
    struct User: Encodable { let id: Int, name: String, bio: String }
    let user = User(id: 1, name: "Blobby", bio: "Blobbed around the world.")

    if #available(iOS 11.0, macOS 10.13, tvOS 11.0, *) {
      assertSnapshot(of: user, as: .json)
    }
    assertSnapshot(of: user, as: .plist)
  }

  func testMixedViews() {
<<<<<<< HEAD
    //    #if os(iOS) || os(macOS)
    //    // NB: CircleCI crashes while trying to instantiate SKView.
    //    if !ProcessInfo.processInfo.environment.keys.contains("GITHUB_WORKFLOW") {
    //      let webView = WKWebView(frame: .init(x: 0, y: 0, width: 50, height: 50))
    //      webView.loadHTMLString("🌎", baseURL: nil)
    //
    //      let skView = SKView(frame: .init(x: 50, y: 0, width: 50, height: 50))
    //      let scene = SKScene(size: .init(width: 50, height: 50))
    //      let node = SKShapeNode(circleOfRadius: 15)
    //      node.fillColor = .red
    //      node.position = .init(x: 25, y: 25)
    //      scene.addChild(node)
    //      skView.presentScene(scene)
    //
    //      let view = View(frame: .init(x: 0, y: 0, width: 100, height: 50))
    //      view.addSubview(webView)
    //      view.addSubview(skView)
    //
    //      assertSnapshot(matching: view, as: .image, named: platform)
    //    }
    //    #endif
=======
//    #if os(iOS) || os(macOS)
//    // NB: CircleCI crashes while trying to instantiate SKView.
//    if !ProcessInfo.processInfo.environment.keys.contains("GITHUB_WORKFLOW") {
//      let webView = WKWebView(frame: .init(x: 0, y: 0, width: 50, height: 50))
//      webView.loadHTMLString("🌎", baseURL: nil)
//
//      let skView = SKView(frame: .init(x: 50, y: 0, width: 50, height: 50))
//      let scene = SKScene(size: .init(width: 50, height: 50))
//      let node = SKShapeNode(circleOfRadius: 15)
//      node.fillColor = .red
//      node.position = .init(x: 25, y: 25)
//      scene.addChild(node)
//      skView.presentScene(scene)
//
//      let view = View(frame: .init(x: 0, y: 0, width: 100, height: 50))
//      view.addSubview(webView)
//      view.addSubview(skView)
//
//      assertSnapshot(of: view, as: .image, named: platform)
//    }
//    #endif
>>>>>>> 26ed3a2b
  }

  func testMultipleSnapshots() {
    assertSnapshot(of: [1], as: .dump)
    assertSnapshot(of: [1, 2], as: .dump)
  }

  func testNamedAssertion() {
    struct User { let id: Int, name: String, bio: String }
    let user = User(id: 1, name: "Blobby", bio: "Blobbed around the world.")
    assertSnapshot(of: user, as: .dump, named: "named")
  }

  func testNSBezierPath() {
    #if os(macOS)
      let path = NSBezierPath.heart

<<<<<<< HEAD
      if !ProcessInfo.processInfo.environment.keys.contains("GITHUB_WORKFLOW") {
        assertSnapshot(matching: path, as: .image, named: "macOS")
      }

      assertSnapshot(matching: path, as: .elementsDescription, named: "macOS")
=======
    if !ProcessInfo.processInfo.environment.keys.contains("GITHUB_WORKFLOW") {
      assertSnapshot(of: path, as: .image, named: "macOS")
    }

    assertSnapshot(of: path, as: .elementsDescription, named: "macOS")
>>>>>>> 26ed3a2b
    #endif
  }

  func testNSView() {
    #if os(macOS)
<<<<<<< HEAD
      let button = NSButton()
      button.bezelStyle = .rounded
      button.title = "Push Me"
      button.sizeToFit()
      if !ProcessInfo.processInfo.environment.keys.contains("GITHUB_WORKFLOW") {
        assertSnapshot(matching: button, as: .image)
        assertSnapshot(matching: button, as: .recursiveDescription)
      }
=======
    let button = NSButton()
    button.bezelStyle = .rounded
    button.title = "Push Me"
    button.sizeToFit()
    if !ProcessInfo.processInfo.environment.keys.contains("GITHUB_WORKFLOW") {
      assertSnapshot(of: button, as: .image)
      assertSnapshot(of: button, as: .recursiveDescription)
    }
>>>>>>> 26ed3a2b
    #endif
  }

  func testNSViewWithLayer() {
    #if os(macOS)
<<<<<<< HEAD
      let view = NSView()
      view.frame = CGRect(x: 0.0, y: 0.0, width: 10.0, height: 10.0)
      view.wantsLayer = true
      view.layer?.backgroundColor = NSColor.green.cgColor
      view.layer?.cornerRadius = 5
      if !ProcessInfo.processInfo.environment.keys.contains("GITHUB_WORKFLOW") {
        assertSnapshot(matching: view, as: .image)
        assertSnapshot(matching: view, as: .recursiveDescription)
      }
=======
    let view = NSView()
    view.frame = CGRect(x: 0.0, y: 0.0, width: 10.0, height: 10.0)
    view.wantsLayer = true
    view.layer?.backgroundColor = NSColor.green.cgColor
    view.layer?.cornerRadius = 5
    if !ProcessInfo.processInfo.environment.keys.contains("GITHUB_WORKFLOW") {
      assertSnapshot(of: view, as: .image)
      assertSnapshot(of: view, as: .recursiveDescription)
    }
>>>>>>> 26ed3a2b
    #endif
  }

  func testPrecision() {
    #if os(iOS) || os(macOS) || os(tvOS)
<<<<<<< HEAD
      #if os(iOS) || os(tvOS)
        let label = UILabel()
        #if os(iOS)
          label.frame = CGRect(origin: .zero, size: CGSize(width: 43.5, height: 20.5))
        #elseif os(tvOS)
          label.frame = CGRect(origin: .zero, size: CGSize(width: 98, height: 46))
        #endif
        label.backgroundColor = .white
      #elseif os(macOS)
        let label = NSTextField()
        label.frame = CGRect(origin: .zero, size: CGSize(width: 37, height: 16))
        label.backgroundColor = .white
        label.isBezeled = false
        label.isEditable = false
      #endif
      if !ProcessInfo.processInfo.environment.keys.contains("GITHUB_WORKFLOW") {
        label.text = "Hello."
        assertSnapshot(matching: label, as: .image(precision: 0.9), named: platform)
        label.text = "Hello"
        assertSnapshot(matching: label, as: .image(precision: 0.9), named: platform)
      }
=======
    #if os(iOS) || os(tvOS)
    let label = UILabel()
    #if os(iOS)
    label.frame = CGRect(origin: .zero, size: CGSize(width: 43.5, height: 20.5))
    #elseif os(tvOS)
    label.frame = CGRect(origin: .zero, size: CGSize(width: 98, height: 46))
    #endif
    label.backgroundColor = .white
    #elseif os(macOS)
    let label = NSTextField()
    label.frame = CGRect(origin: .zero, size: CGSize(width: 37, height: 16))
    label.backgroundColor = .white
    label.isBezeled = false
    label.isEditable = false
    #endif
    if !ProcessInfo.processInfo.environment.keys.contains("GITHUB_WORKFLOW") {
      label.text = "Hello."
      assertSnapshot(of: label, as: .image(precision: 0.9), named: platform)
      label.text = "Hello"
      assertSnapshot(of: label, as: .image(precision: 0.9), named: platform)
    }
>>>>>>> 26ed3a2b
    #endif
  }

  func testImagePrecision() throws {
    #if os(iOS) || os(tvOS) || os(macOS)
      let imageURL = URL(fileURLWithPath: String(#file), isDirectory: false)
        .deletingLastPathComponent()
        .appendingPathComponent("__Fixtures__/testImagePrecision.reference.png")
      #if os(iOS) || os(tvOS)
        let image = try XCTUnwrap(UIImage(contentsOfFile: imageURL.path))
      #elseif os(macOS)
        let image = try XCTUnwrap(NSImage(byReferencing: imageURL))
      #endif

<<<<<<< HEAD
      assertSnapshot(matching: image, as: .image(precision: 0.995), named: "exact")
      if #available(iOS 11.0, tvOS 11.0, macOS 10.13, *) {
        assertSnapshot(matching: image, as: .image(perceptualPrecision: 0.98), named: "perceptual")
      }
=======
    assertSnapshot(of: image, as: .image(precision: 0.995), named: "exact")
    if #available(iOS 11.0, tvOS 11.0, macOS 10.13, *) {
      assertSnapshot(of: image, as: .image(perceptualPrecision: 0.98), named: "perceptual")
    }
>>>>>>> 26ed3a2b
    #endif
  }

  func testSCNView() {
<<<<<<< HEAD
    //    #if os(iOS) || os(macOS) || os(tvOS)
    //    // NB: CircleCI crashes while trying to instantiate SCNView.
    //    if !ProcessInfo.processInfo.environment.keys.contains("GITHUB_WORKFLOW") {
    //      let scene = SCNScene()
    //
    //      let sphereGeometry = SCNSphere(radius: 3)
    //      sphereGeometry.segmentCount = 200
    //      let sphereNode = SCNNode(geometry: sphereGeometry)
    //      sphereNode.position = SCNVector3Zero
    //      scene.rootNode.addChildNode(sphereNode)
    //
    //      sphereGeometry.firstMaterial?.diffuse.contents = URL(fileURLWithPath: String(#file), isDirectory: false)
    //        .deletingLastPathComponent()
    //        .appendingPathComponent("__Fixtures__/earth.png")
    //
    //      let cameraNode = SCNNode()
    //      cameraNode.camera = SCNCamera()
    //      cameraNode.position = SCNVector3Make(0, 0, 8)
    //      scene.rootNode.addChildNode(cameraNode)
    //
    //      let omniLight = SCNLight()
    //      omniLight.type = .omni
    //      let omniLightNode = SCNNode()
    //      omniLightNode.light = omniLight
    //      omniLightNode.position = SCNVector3Make(10, 10, 10)
    //      scene.rootNode.addChildNode(omniLightNode)
    //
    //      assertSnapshot(
    //        matching: scene,
    //        as: .image(size: .init(width: 500, height: 500)),
    //        named: platform
    //      )
    //    }
    //    #endif
  }

  func testSKView() {
    //    #if os(iOS) || os(macOS) || os(tvOS)
    //    // NB: CircleCI crashes while trying to instantiate SKView.
    //    if !ProcessInfo.processInfo.environment.keys.contains("GITHUB_WORKFLOW") {
    //      let scene = SKScene(size: .init(width: 50, height: 50))
    //      let node = SKShapeNode(circleOfRadius: 15)
    //      node.fillColor = .red
    //      node.position = .init(x: 25, y: 25)
    //      scene.addChild(node)
    //
    //      assertSnapshot(
    //        matching: scene,
    //        as: .image(size: .init(width: 50, height: 50)),
    //        named: platform
    //      )
    //    }
    //    #endif
=======
//    #if os(iOS) || os(macOS) || os(tvOS)
//    // NB: CircleCI crashes while trying to instantiate SCNView.
//    if !ProcessInfo.processInfo.environment.keys.contains("GITHUB_WORKFLOW") {
//      let scene = SCNScene()
//
//      let sphereGeometry = SCNSphere(radius: 3)
//      sphereGeometry.segmentCount = 200
//      let sphereNode = SCNNode(geometry: sphereGeometry)
//      sphereNode.position = SCNVector3Zero
//      scene.rootNode.addChildNode(sphereNode)
//
//      sphereGeometry.firstMaterial?.diffuse.contents = URL(fileURLWithPath: String(#file), isDirectory: false)
//        .deletingLastPathComponent()
//        .appendingPathComponent("__Fixtures__/earth.png")
//
//      let cameraNode = SCNNode()
//      cameraNode.camera = SCNCamera()
//      cameraNode.position = SCNVector3Make(0, 0, 8)
//      scene.rootNode.addChildNode(cameraNode)
//
//      let omniLight = SCNLight()
//      omniLight.type = .omni
//      let omniLightNode = SCNNode()
//      omniLightNode.light = omniLight
//      omniLightNode.position = SCNVector3Make(10, 10, 10)
//      scene.rootNode.addChildNode(omniLightNode)
//
//      assertSnapshot(
//        of: scene,
//        as: .image(size: .init(width: 500, height: 500)),
//        named: platform
//      )
//    }
//    #endif
  }

  func testSKView() {
//    #if os(iOS) || os(macOS) || os(tvOS)
//    // NB: CircleCI crashes while trying to instantiate SKView.
//    if !ProcessInfo.processInfo.environment.keys.contains("GITHUB_WORKFLOW") {
//      let scene = SKScene(size: .init(width: 50, height: 50))
//      let node = SKShapeNode(circleOfRadius: 15)
//      node.fillColor = .red
//      node.position = .init(x: 25, y: 25)
//      scene.addChild(node)
//
//      assertSnapshot(
//        of: scene,
//        as: .image(size: .init(width: 50, height: 50)),
//        named: platform
//      )
//    }
//    #endif
>>>>>>> 26ed3a2b
  }

  func testTableViewController() {
    #if os(iOS)
      class TableViewController: UITableViewController {
        override func viewDidLoad() {
          super.viewDidLoad()
          self.tableView.register(UITableViewCell.self, forCellReuseIdentifier: "Cell")
        }
        override func tableView(_ tableView: UITableView, numberOfRowsInSection section: Int) -> Int
        {
          return 10
        }
        override func tableView(_ tableView: UITableView, cellForRowAt indexPath: IndexPath)
          -> UITableViewCell
        {
          let cell = tableView.dequeueReusableCell(withIdentifier: "Cell", for: indexPath)
          cell.textLabel?.text = "\(indexPath.row)"
          return cell
        }
      }
<<<<<<< HEAD
      let tableViewController = TableViewController()
      assertSnapshot(matching: tableViewController, as: .image(on: .iPhoneSe))
=======
    }
    let tableViewController = TableViewController()
    assertSnapshot(of: tableViewController, as: .image(on: .iPhoneSe))
>>>>>>> 26ed3a2b
    #endif
  }

  func testAssertMultipleSnapshot() {
    #if os(iOS)
      class TableViewController: UITableViewController {
        override func viewDidLoad() {
          super.viewDidLoad()
          self.tableView.register(UITableViewCell.self, forCellReuseIdentifier: "Cell")
        }
        override func tableView(_ tableView: UITableView, numberOfRowsInSection section: Int) -> Int
        {
          return 10
        }
        override func tableView(_ tableView: UITableView, cellForRowAt indexPath: IndexPath)
          -> UITableViewCell
        {
          let cell = tableView.dequeueReusableCell(withIdentifier: "Cell", for: indexPath)
          cell.textLabel?.text = "\(indexPath.row)"
          return cell
        }
      }
<<<<<<< HEAD
      let tableViewController = TableViewController()
      assertSnapshots(
        matching: tableViewController,
        as: ["iPhoneSE-image": .image(on: .iPhoneSe), "iPad-image": .image(on: .iPadMini)])
      assertSnapshots(
        matching: tableViewController, as: [.image(on: .iPhoneX), .image(on: .iPhoneXsMax)])
=======
    }
    let tableViewController = TableViewController()
    assertSnapshots(of: tableViewController, as: ["iPhoneSE-image" : .image(on: .iPhoneSe), "iPad-image" : .image(on: .iPadMini)])
    assertSnapshots(of: tableViewController, as: [.image(on: .iPhoneX), .image(on: .iPhoneXsMax)])
>>>>>>> 26ed3a2b
    #endif
  }

  func testTraits() {
    #if os(iOS) || os(tvOS)
      if #available(iOS 11.0, tvOS 11.0, *) {
        class MyViewController: UIViewController {
          let topLabel = UILabel()
          let leadingLabel = UILabel()
          let trailingLabel = UILabel()
          let bottomLabel = UILabel()

          override func viewDidLoad() {
            super.viewDidLoad()

            self.navigationItem.leftBarButtonItem = .init(
              barButtonSystemItem: .add, target: nil, action: nil)

            self.view.backgroundColor = .white

            self.topLabel.text = "What's"
            self.leadingLabel.text = "the"
            self.trailingLabel.text = "point"
            self.bottomLabel.text = "?"

            self.topLabel.translatesAutoresizingMaskIntoConstraints = false
            self.leadingLabel.translatesAutoresizingMaskIntoConstraints = false
            self.trailingLabel.translatesAutoresizingMaskIntoConstraints = false
            self.bottomLabel.translatesAutoresizingMaskIntoConstraints = false

            self.view.addSubview(self.topLabel)
            self.view.addSubview(self.leadingLabel)
            self.view.addSubview(self.trailingLabel)
            self.view.addSubview(self.bottomLabel)

            NSLayoutConstraint.activate([
              self.topLabel.topAnchor.constraint(equalTo: self.view.safeAreaLayoutGuide.topAnchor),
              self.topLabel.centerXAnchor.constraint(
                equalTo: self.view.safeAreaLayoutGuide.centerXAnchor),
              self.leadingLabel.leadingAnchor.constraint(
                equalTo: self.view.safeAreaLayoutGuide.leadingAnchor),
              self.leadingLabel.trailingAnchor.constraint(
                lessThanOrEqualTo: self.view.safeAreaLayoutGuide.centerXAnchor),
              //            self.leadingLabel.trailingAnchor.constraint(equalTo: self.view.safeAreaLayoutGuide.centerXAnchor),
              self.leadingLabel.centerYAnchor.constraint(
                equalTo: self.view.safeAreaLayoutGuide.centerYAnchor),
              self.trailingLabel.leadingAnchor.constraint(
                greaterThanOrEqualTo: self.view.safeAreaLayoutGuide.centerXAnchor),
              self.trailingLabel.trailingAnchor.constraint(
                equalTo: self.view.safeAreaLayoutGuide.trailingAnchor),
              self.trailingLabel.centerYAnchor.constraint(
                equalTo: self.view.safeAreaLayoutGuide.centerYAnchor),
              self.bottomLabel.bottomAnchor.constraint(
                equalTo: self.view.safeAreaLayoutGuide.bottomAnchor),
              self.bottomLabel.centerXAnchor.constraint(
                equalTo: self.view.safeAreaLayoutGuide.centerXAnchor),
            ])
          }

          override func traitCollectionDidChange(_ previousTraitCollection: UITraitCollection?) {
            super.traitCollectionDidChange(previousTraitCollection)
            self.topLabel.font = .preferredFont(
              forTextStyle: .headline, compatibleWith: self.traitCollection)
            self.leadingLabel.font = .preferredFont(
              forTextStyle: .body, compatibleWith: self.traitCollection)
            self.trailingLabel.font = .preferredFont(
              forTextStyle: .body, compatibleWith: self.traitCollection)
            self.bottomLabel.font = .preferredFont(
              forTextStyle: .subheadline, compatibleWith: self.traitCollection)
            self.view.setNeedsUpdateConstraints()
            self.view.updateConstraintsIfNeeded()
          }
        }

        let viewController = MyViewController()

        #if os(iOS)
          assertSnapshot(matching: viewController, as: .image(on: .iPhoneSe), named: "iphone-se")
          assertSnapshot(matching: viewController, as: .image(on: .iPhone8), named: "iphone-8")
          assertSnapshot(
            matching: viewController, as: .image(on: .iPhone8Plus), named: "iphone-8-plus")
          assertSnapshot(matching: viewController, as: .image(on: .iPhoneX), named: "iphone-x")
          assertSnapshot(matching: viewController, as: .image(on: .iPhoneXr), named: "iphone-xr")
          assertSnapshot(
            matching: viewController, as: .image(on: .iPhoneXsMax), named: "iphone-xs-max")
          assertSnapshot(matching: viewController, as: .image(on: .iPadMini), named: "ipad-mini")
          assertSnapshot(matching: viewController, as: .image(on: .iPad9_7), named: "ipad-9-7")
          assertSnapshot(matching: viewController, as: .image(on: .iPad10_2), named: "ipad-10-2")
          assertSnapshot(
            matching: viewController, as: .image(on: .iPadPro10_5), named: "ipad-pro-10-5")
          assertSnapshot(matching: viewController, as: .image(on: .iPadPro11), named: "ipad-pro-11")
          assertSnapshot(
            matching: viewController, as: .image(on: .iPadPro12_9), named: "ipad-pro-12-9")

          assertSnapshot(
            matching: viewController, as: .recursiveDescription(on: .iPhoneSe), named: "iphone-se")
          assertSnapshot(
            matching: viewController, as: .recursiveDescription(on: .iPhone8), named: "iphone-8")
          assertSnapshot(
            matching: viewController, as: .recursiveDescription(on: .iPhone8Plus),
            named: "iphone-8-plus")
          assertSnapshot(
            matching: viewController, as: .recursiveDescription(on: .iPhoneX), named: "iphone-x")
          assertSnapshot(
            matching: viewController, as: .recursiveDescription(on: .iPhoneXr), named: "iphone-xr")
          assertSnapshot(
            matching: viewController, as: .recursiveDescription(on: .iPhoneXsMax),
            named: "iphone-xs-max")
          assertSnapshot(
            matching: viewController, as: .recursiveDescription(on: .iPadMini), named: "ipad-mini")
          assertSnapshot(
            matching: viewController, as: .recursiveDescription(on: .iPad9_7), named: "ipad-9-7")
          assertSnapshot(
            matching: viewController, as: .recursiveDescription(on: .iPad10_2), named: "ipad-10-2")
          assertSnapshot(
            matching: viewController, as: .recursiveDescription(on: .iPadPro10_5),
            named: "ipad-pro-10-5")
          assertSnapshot(
            matching: viewController, as: .recursiveDescription(on: .iPadPro11),
            named: "ipad-pro-11")
          assertSnapshot(
            matching: viewController, as: .recursiveDescription(on: .iPadPro12_9),
            named: "ipad-pro-12-9")

          assertSnapshot(
            matching: viewController, as: .image(on: .iPhoneSe(.portrait)), named: "iphone-se")
          assertSnapshot(
            matching: viewController, as: .image(on: .iPhone8(.portrait)), named: "iphone-8")
          assertSnapshot(
            matching: viewController, as: .image(on: .iPhone8Plus(.portrait)),
            named: "iphone-8-plus")
          assertSnapshot(
            matching: viewController, as: .image(on: .iPhoneX(.portrait)), named: "iphone-x")
          assertSnapshot(
            matching: viewController, as: .image(on: .iPhoneXr(.portrait)), named: "iphone-xr")
          assertSnapshot(
            matching: viewController, as: .image(on: .iPhoneXsMax(.portrait)),
            named: "iphone-xs-max")
          assertSnapshot(
            matching: viewController, as: .image(on: .iPadMini(.landscape)), named: "ipad-mini")
          assertSnapshot(
            matching: viewController, as: .image(on: .iPad9_7(.landscape)), named: "ipad-9-7")
          assertSnapshot(
            matching: viewController, as: .image(on: .iPad10_2(.landscape)), named: "ipad-10-2")
          assertSnapshot(
            matching: viewController, as: .image(on: .iPadPro10_5(.landscape)),
            named: "ipad-pro-10-5")
          assertSnapshot(
            matching: viewController, as: .image(on: .iPadPro11(.landscape)), named: "ipad-pro-11")
          assertSnapshot(
            matching: viewController, as: .image(on: .iPadPro12_9(.landscape)),
            named: "ipad-pro-12-9")

          assertSnapshot(
            matching: viewController, as: .image(on: .iPadMini(.landscape(splitView: .oneThird))),
            named: "ipad-mini-33-split-landscape")
          assertSnapshot(
            matching: viewController, as: .image(on: .iPadMini(.landscape(splitView: .oneHalf))),
            named: "ipad-mini-50-split-landscape")
          assertSnapshot(
            matching: viewController, as: .image(on: .iPadMini(.landscape(splitView: .twoThirds))),
            named: "ipad-mini-66-split-landscape")
          assertSnapshot(
            matching: viewController, as: .image(on: .iPadMini(.portrait(splitView: .oneThird))),
            named: "ipad-mini-33-split-portrait")
          assertSnapshot(
            matching: viewController, as: .image(on: .iPadMini(.portrait(splitView: .twoThirds))),
            named: "ipad-mini-66-split-portrait")

          assertSnapshot(
            matching: viewController, as: .image(on: .iPad9_7(.landscape(splitView: .oneThird))),
            named: "ipad-9-7-33-split-landscape")
          assertSnapshot(
            matching: viewController, as: .image(on: .iPad9_7(.landscape(splitView: .oneHalf))),
            named: "ipad-9-7-50-split-landscape")
          assertSnapshot(
            matching: viewController, as: .image(on: .iPad9_7(.landscape(splitView: .twoThirds))),
            named: "ipad-9-7-66-split-landscape")
          assertSnapshot(
            matching: viewController, as: .image(on: .iPad9_7(.portrait(splitView: .oneThird))),
            named: "ipad-9-7-33-split-portrait")
          assertSnapshot(
            matching: viewController, as: .image(on: .iPad9_7(.portrait(splitView: .twoThirds))),
            named: "ipad-9-7-66-split-portrait")

          assertSnapshot(
            matching: viewController, as: .image(on: .iPad10_2(.landscape(splitView: .oneThird))),
            named: "ipad-10-2-split-landscape")
          assertSnapshot(
            matching: viewController, as: .image(on: .iPad10_2(.landscape(splitView: .oneHalf))),
            named: "ipad-10-2-50-split-landscape")
          assertSnapshot(
            matching: viewController, as: .image(on: .iPad10_2(.landscape(splitView: .twoThirds))),
            named: "ipad-10-2-66-split-landscape")
          assertSnapshot(
            matching: viewController, as: .image(on: .iPad10_2(.portrait(splitView: .oneThird))),
            named: "ipad-10-2-33-split-portrait")
          assertSnapshot(
            matching: viewController, as: .image(on: .iPad10_2(.portrait(splitView: .twoThirds))),
            named: "ipad-10-2-66-split-portrait")

          assertSnapshot(
            matching: viewController,
            as: .image(on: .iPadPro10_5(.landscape(splitView: .oneThird))),
            named: "ipad-pro-10inch-33-split-landscape")
          assertSnapshot(
            matching: viewController, as: .image(on: .iPadPro10_5(.landscape(splitView: .oneHalf))),
            named: "ipad-pro-10inch-50-split-landscape")
          assertSnapshot(
            matching: viewController,
            as: .image(on: .iPadPro10_5(.landscape(splitView: .twoThirds))),
            named: "ipad-pro-10inch-66-split-landscape")
          assertSnapshot(
            matching: viewController, as: .image(on: .iPadPro10_5(.portrait(splitView: .oneThird))),
            named: "ipad-pro-10inch-33-split-portrait")
          assertSnapshot(
            matching: viewController,
            as: .image(on: .iPadPro10_5(.portrait(splitView: .twoThirds))),
            named: "ipad-pro-10inch-66-split-portrait")

<<<<<<< HEAD
          assertSnapshot(
            matching: viewController, as: .image(on: .iPadPro11(.landscape(splitView: .oneThird))),
            named: "ipad-pro-11inch-33-split-landscape")
          assertSnapshot(
            matching: viewController, as: .image(on: .iPadPro11(.landscape(splitView: .oneHalf))),
            named: "ipad-pro-11inch-50-split-landscape")
          assertSnapshot(
            matching: viewController, as: .image(on: .iPadPro11(.landscape(splitView: .twoThirds))),
            named: "ipad-pro-11inch-66-split-landscape")
          assertSnapshot(
            matching: viewController, as: .image(on: .iPadPro11(.portrait(splitView: .oneThird))),
            named: "ipad-pro-11inch-33-split-portrait")
          assertSnapshot(
            matching: viewController, as: .image(on: .iPadPro11(.portrait(splitView: .twoThirds))),
            named: "ipad-pro-11inch-66-split-portrait")
=======
      #if os(iOS)
      assertSnapshot(of: viewController, as: .image(on: .iPhoneSe), named: "iphone-se")
      assertSnapshot(of: viewController, as: .image(on: .iPhone8), named: "iphone-8")
      assertSnapshot(of: viewController, as: .image(on: .iPhone8Plus), named: "iphone-8-plus")
      assertSnapshot(of: viewController, as: .image(on: .iPhoneX), named: "iphone-x")
      assertSnapshot(of: viewController, as: .image(on: .iPhoneXr), named: "iphone-xr")
      assertSnapshot(of: viewController, as: .image(on: .iPhoneXsMax), named: "iphone-xs-max")
      assertSnapshot(of: viewController, as: .image(on: .iPadMini), named: "ipad-mini")
      assertSnapshot(of: viewController, as: .image(on: .iPad9_7), named: "ipad-9-7")
      assertSnapshot(of: viewController, as: .image(on: .iPad10_2), named: "ipad-10-2")
      assertSnapshot(of: viewController, as: .image(on: .iPadPro10_5), named: "ipad-pro-10-5")
      assertSnapshot(of: viewController, as: .image(on: .iPadPro11), named: "ipad-pro-11")
      assertSnapshot(of: viewController, as: .image(on: .iPadPro12_9), named: "ipad-pro-12-9")

      assertSnapshot(of: viewController, as: .recursiveDescription(on: .iPhoneSe), named: "iphone-se")
      assertSnapshot(of: viewController, as: .recursiveDescription(on: .iPhone8), named: "iphone-8")
      assertSnapshot(of: viewController, as: .recursiveDescription(on: .iPhone8Plus), named: "iphone-8-plus")
      assertSnapshot(of: viewController, as: .recursiveDescription(on: .iPhoneX), named: "iphone-x")
      assertSnapshot(of: viewController, as: .recursiveDescription(on: .iPhoneXr), named: "iphone-xr")
      assertSnapshot(of: viewController, as: .recursiveDescription(on: .iPhoneXsMax), named: "iphone-xs-max")
      assertSnapshot(of: viewController, as: .recursiveDescription(on: .iPadMini), named: "ipad-mini")
      assertSnapshot(of: viewController, as: .recursiveDescription(on: .iPad9_7), named: "ipad-9-7")
      assertSnapshot(of: viewController, as: .recursiveDescription(on: .iPad10_2), named: "ipad-10-2")
      assertSnapshot(of: viewController, as: .recursiveDescription(on: .iPadPro10_5), named: "ipad-pro-10-5")
      assertSnapshot(of: viewController, as: .recursiveDescription(on: .iPadPro11), named: "ipad-pro-11")
      assertSnapshot(of: viewController, as: .recursiveDescription(on: .iPadPro12_9), named: "ipad-pro-12-9")

      assertSnapshot(of: viewController, as: .image(on: .iPhoneSe(.portrait)), named: "iphone-se")
      assertSnapshot(of: viewController, as: .image(on: .iPhone8(.portrait)), named: "iphone-8")
      assertSnapshot(of: viewController, as: .image(on: .iPhone8Plus(.portrait)), named: "iphone-8-plus")
      assertSnapshot(of: viewController, as: .image(on: .iPhoneX(.portrait)), named: "iphone-x")
      assertSnapshot(of: viewController, as: .image(on: .iPhoneXr(.portrait)), named: "iphone-xr")
      assertSnapshot(of: viewController, as: .image(on: .iPhoneXsMax(.portrait)), named: "iphone-xs-max")
      assertSnapshot(of: viewController, as: .image(on: .iPadMini(.landscape)), named: "ipad-mini")
      assertSnapshot(of: viewController, as: .image(on: .iPad9_7(.landscape)), named: "ipad-9-7")
      assertSnapshot(of: viewController, as: .image(on: .iPad10_2(.landscape)), named: "ipad-10-2")
      assertSnapshot(of: viewController, as: .image(on: .iPadPro10_5(.landscape)), named: "ipad-pro-10-5")
      assertSnapshot(of: viewController, as: .image(on: .iPadPro11(.landscape)), named: "ipad-pro-11")
      assertSnapshot(of: viewController, as: .image(on: .iPadPro12_9(.landscape)), named: "ipad-pro-12-9")

      assertSnapshot(of: viewController, as: .image(on: .iPadMini(.landscape(splitView: .oneThird))), named: "ipad-mini-33-split-landscape")
      assertSnapshot(of: viewController, as: .image(on: .iPadMini(.landscape(splitView: .oneHalf))), named: "ipad-mini-50-split-landscape")
      assertSnapshot(of: viewController, as: .image(on: .iPadMini(.landscape(splitView: .twoThirds))), named: "ipad-mini-66-split-landscape")
      assertSnapshot(of: viewController, as: .image(on: .iPadMini(.portrait(splitView: .oneThird))), named: "ipad-mini-33-split-portrait")
      assertSnapshot(of: viewController, as: .image(on: .iPadMini(.portrait(splitView: .twoThirds))), named: "ipad-mini-66-split-portrait")

      assertSnapshot(of: viewController, as: .image(on: .iPad9_7(.landscape(splitView: .oneThird))), named: "ipad-9-7-33-split-landscape")
      assertSnapshot(of: viewController, as: .image(on: .iPad9_7(.landscape(splitView: .oneHalf))), named: "ipad-9-7-50-split-landscape")
      assertSnapshot(of: viewController, as: .image(on: .iPad9_7(.landscape(splitView: .twoThirds))), named: "ipad-9-7-66-split-landscape")
      assertSnapshot(of: viewController, as: .image(on: .iPad9_7(.portrait(splitView: .oneThird))), named: "ipad-9-7-33-split-portrait")
      assertSnapshot(of: viewController, as: .image(on: .iPad9_7(.portrait(splitView: .twoThirds))), named: "ipad-9-7-66-split-portrait")

      assertSnapshot(of: viewController, as: .image(on: .iPad10_2(.landscape(splitView: .oneThird))), named: "ipad-10-2-split-landscape")
      assertSnapshot(of: viewController, as: .image(on: .iPad10_2(.landscape(splitView: .oneHalf))), named: "ipad-10-2-50-split-landscape")
      assertSnapshot(of: viewController, as: .image(on: .iPad10_2(.landscape(splitView: .twoThirds))), named: "ipad-10-2-66-split-landscape")
      assertSnapshot(of: viewController, as: .image(on: .iPad10_2(.portrait(splitView: .oneThird))), named: "ipad-10-2-33-split-portrait")
      assertSnapshot(of: viewController, as: .image(on: .iPad10_2(.portrait(splitView: .twoThirds))), named: "ipad-10-2-66-split-portrait")

      assertSnapshot(of: viewController, as: .image(on: .iPadPro10_5(.landscape(splitView: .oneThird))), named: "ipad-pro-10inch-33-split-landscape")
      assertSnapshot(of: viewController, as: .image(on: .iPadPro10_5(.landscape(splitView: .oneHalf))), named: "ipad-pro-10inch-50-split-landscape")
      assertSnapshot(of: viewController, as: .image(on: .iPadPro10_5(.landscape(splitView: .twoThirds))), named: "ipad-pro-10inch-66-split-landscape")
      assertSnapshot(of: viewController, as: .image(on: .iPadPro10_5(.portrait(splitView: .oneThird))), named: "ipad-pro-10inch-33-split-portrait")
      assertSnapshot(of: viewController, as: .image(on: .iPadPro10_5(.portrait(splitView: .twoThirds))), named: "ipad-pro-10inch-66-split-portrait")

      assertSnapshot(of: viewController, as: .image(on: .iPadPro11(.landscape(splitView: .oneThird))), named: "ipad-pro-11inch-33-split-landscape")
      assertSnapshot(of: viewController, as: .image(on: .iPadPro11(.landscape(splitView: .oneHalf))), named: "ipad-pro-11inch-50-split-landscape")
      assertSnapshot(of: viewController, as: .image(on: .iPadPro11(.landscape(splitView: .twoThirds))), named: "ipad-pro-11inch-66-split-landscape")
      assertSnapshot(of: viewController, as: .image(on: .iPadPro11(.portrait(splitView: .oneThird))), named: "ipad-pro-11inch-33-split-portrait")
      assertSnapshot(of: viewController, as: .image(on: .iPadPro11(.portrait(splitView: .twoThirds))), named: "ipad-pro-11inch-66-split-portrait")

      assertSnapshot(of: viewController, as: .image(on: .iPadPro12_9(.landscape(splitView: .oneThird))), named: "ipad-pro-12inch-33-split-landscape")
      assertSnapshot(of: viewController, as: .image(on: .iPadPro12_9(.landscape(splitView: .oneHalf))), named: "ipad-pro-12inch-50-split-landscape")
      assertSnapshot(of: viewController, as: .image(on: .iPadPro12_9(.landscape(splitView: .twoThirds))), named: "ipad-pro-12inch-66-split-landscape")
      assertSnapshot(of: viewController, as: .image(on: .iPadPro12_9(.portrait(splitView: .oneThird))), named: "ipad-pro-12inch-33-split-portrait")
      assertSnapshot(of: viewController, as: .image(on: .iPadPro12_9(.portrait(splitView: .twoThirds))), named: "ipad-pro-12inch-66-split-portrait")

      assertSnapshot(
        of: viewController, as: .image(on: .iPhoneSe(.landscape)), named: "iphone-se-alternative")
      assertSnapshot(
        of: viewController, as: .image(on: .iPhone8(.landscape)), named: "iphone-8-alternative")
      assertSnapshot(
        of: viewController, as: .image(on: .iPhone8Plus(.landscape)), named: "iphone-8-plus-alternative")
      assertSnapshot(
        of: viewController, as: .image(on: .iPhoneX(.landscape)), named: "iphone-x-alternative")
      assertSnapshot(
        of: viewController, as: .image(on: .iPhoneXr(.landscape)), named: "iphone-xr-alternative")
      assertSnapshot(
        of: viewController, as: .image(on: .iPhoneXsMax(.landscape)), named: "iphone-xs-max-alternative")
      assertSnapshot(
        of: viewController, as: .image(on: .iPadMini(.portrait)), named: "ipad-mini-alternative")
      assertSnapshot(
        of: viewController, as: .image(on: .iPad9_7(.portrait)), named: "ipad-9-7-alternative")
      assertSnapshot(
        of: viewController, as: .image(on: .iPad10_2(.portrait)), named: "ipad-10-2-alternative")
      assertSnapshot(
        of: viewController, as: .image(on: .iPadPro10_5(.portrait)), named: "ipad-pro-10-5-alternative")
      assertSnapshot(
        of: viewController, as: .image(on: .iPadPro11(.portrait)), named: "ipad-pro-11-alternative")
      assertSnapshot(
        of: viewController, as: .image(on: .iPadPro12_9(.portrait)), named: "ipad-pro-12-9-alternative")
>>>>>>> 26ed3a2b

          assertSnapshot(
<<<<<<< HEAD
            matching: viewController,
            as: .image(on: .iPadPro12_9(.landscape(splitView: .oneThird))),
            named: "ipad-pro-12inch-33-split-landscape")
          assertSnapshot(
            matching: viewController, as: .image(on: .iPadPro12_9(.landscape(splitView: .oneHalf))),
            named: "ipad-pro-12inch-50-split-landscape")
          assertSnapshot(
            matching: viewController,
            as: .image(on: .iPadPro12_9(.landscape(splitView: .twoThirds))),
            named: "ipad-pro-12inch-66-split-landscape")
          assertSnapshot(
            matching: viewController, as: .image(on: .iPadPro12_9(.portrait(splitView: .oneThird))),
            named: "ipad-pro-12inch-33-split-portrait")
          assertSnapshot(
            matching: viewController,
            as: .image(on: .iPadPro12_9(.portrait(splitView: .twoThirds))),
            named: "ipad-pro-12inch-66-split-portrait")

          assertSnapshot(
            matching: viewController, as: .image(on: .iPhoneSe(.landscape)),
            named: "iphone-se-alternative")
          assertSnapshot(
            matching: viewController, as: .image(on: .iPhone8(.landscape)),
            named: "iphone-8-alternative")
          assertSnapshot(
            matching: viewController, as: .image(on: .iPhone8Plus(.landscape)),
            named: "iphone-8-plus-alternative")
          assertSnapshot(
            matching: viewController, as: .image(on: .iPhoneX(.landscape)),
            named: "iphone-x-alternative")
          assertSnapshot(
            matching: viewController, as: .image(on: .iPhoneXr(.landscape)),
            named: "iphone-xr-alternative")
          assertSnapshot(
            matching: viewController, as: .image(on: .iPhoneXsMax(.landscape)),
            named: "iphone-xs-max-alternative")
          assertSnapshot(
            matching: viewController, as: .image(on: .iPadMini(.portrait)),
            named: "ipad-mini-alternative")
          assertSnapshot(
            matching: viewController, as: .image(on: .iPad9_7(.portrait)),
            named: "ipad-9-7-alternative")
          assertSnapshot(
            matching: viewController, as: .image(on: .iPad10_2(.portrait)),
            named: "ipad-10-2-alternative")
          assertSnapshot(
            matching: viewController, as: .image(on: .iPadPro10_5(.portrait)),
            named: "ipad-pro-10-5-alternative")
          assertSnapshot(
            matching: viewController, as: .image(on: .iPadPro11(.portrait)),
            named: "ipad-pro-11-alternative")
          assertSnapshot(
            matching: viewController, as: .image(on: .iPadPro12_9(.portrait)),
            named: "ipad-pro-12-9-alternative")

          allContentSizes.forEach { name, contentSize in
            assertSnapshot(
              matching: viewController,
              as: .image(on: .iPhoneSe, traits: .init(preferredContentSizeCategory: contentSize)),
              named: "iphone-se-\(name)"
            )
          }
        #elseif os(tvOS)
          assertSnapshot(
            matching: viewController, as: .image(on: .tv), named: "tv")
          assertSnapshot(
            matching: viewController, as: .image(on: .tv4K), named: "tv4k")
        #endif
      }
=======
            of: viewController,
            as: .image(on: .iPhoneSe, traits: .init(preferredContentSizeCategory: contentSize)),
            named: "iphone-se-\(name)"
          )
      }
      #elseif os(tvOS)
      assertSnapshot(
        of: viewController, as: .image(on: .tv), named: "tv")
      assertSnapshot(
        of: viewController, as: .image(on: .tv4K), named: "tv4k")
      #endif
    }
>>>>>>> 26ed3a2b
    #endif
  }

  func testTraitsEmbeddedInTabNavigation() {
    #if os(iOS)
      if #available(iOS 11.0, *) {
        class MyViewController: UIViewController {
          let topLabel = UILabel()
          let leadingLabel = UILabel()
          let trailingLabel = UILabel()
          let bottomLabel = UILabel()

          override func viewDidLoad() {
            super.viewDidLoad()

            self.navigationItem.leftBarButtonItem = .init(
              barButtonSystemItem: .add, target: nil, action: nil)

            self.view.backgroundColor = .white

            self.topLabel.text = "What's"
            self.leadingLabel.text = "the"
            self.trailingLabel.text = "point"
            self.bottomLabel.text = "?"

            self.topLabel.translatesAutoresizingMaskIntoConstraints = false
            self.leadingLabel.translatesAutoresizingMaskIntoConstraints = false
            self.trailingLabel.translatesAutoresizingMaskIntoConstraints = false
            self.bottomLabel.translatesAutoresizingMaskIntoConstraints = false

            self.view.addSubview(self.topLabel)
            self.view.addSubview(self.leadingLabel)
            self.view.addSubview(self.trailingLabel)
            self.view.addSubview(self.bottomLabel)

            NSLayoutConstraint.activate([
              self.topLabel.topAnchor.constraint(equalTo: self.view.safeAreaLayoutGuide.topAnchor),
              self.topLabel.centerXAnchor.constraint(
                equalTo: self.view.safeAreaLayoutGuide.centerXAnchor),
              self.leadingLabel.leadingAnchor.constraint(
                equalTo: self.view.safeAreaLayoutGuide.leadingAnchor),
              self.leadingLabel.trailingAnchor.constraint(
                lessThanOrEqualTo: self.view.safeAreaLayoutGuide.centerXAnchor),
              //            self.leadingLabel.trailingAnchor.constraint(equalTo: self.view.safeAreaLayoutGuide.centerXAnchor),
              self.leadingLabel.centerYAnchor.constraint(
                equalTo: self.view.safeAreaLayoutGuide.centerYAnchor),
              self.trailingLabel.leadingAnchor.constraint(
                greaterThanOrEqualTo: self.view.safeAreaLayoutGuide.centerXAnchor),
              self.trailingLabel.trailingAnchor.constraint(
                equalTo: self.view.safeAreaLayoutGuide.trailingAnchor),
              self.trailingLabel.centerYAnchor.constraint(
                equalTo: self.view.safeAreaLayoutGuide.centerYAnchor),
              self.bottomLabel.bottomAnchor.constraint(
                equalTo: self.view.safeAreaLayoutGuide.bottomAnchor),
              self.bottomLabel.centerXAnchor.constraint(
                equalTo: self.view.safeAreaLayoutGuide.centerXAnchor),
            ])
          }

          override func traitCollectionDidChange(_ previousTraitCollection: UITraitCollection?) {
            super.traitCollectionDidChange(previousTraitCollection)
            self.topLabel.font = .preferredFont(
              forTextStyle: .headline, compatibleWith: self.traitCollection)
            self.leadingLabel.font = .preferredFont(
              forTextStyle: .body, compatibleWith: self.traitCollection)
            self.trailingLabel.font = .preferredFont(
              forTextStyle: .body, compatibleWith: self.traitCollection)
            self.bottomLabel.font = .preferredFont(
              forTextStyle: .subheadline, compatibleWith: self.traitCollection)
            self.view.setNeedsUpdateConstraints()
            self.view.updateConstraintsIfNeeded()
          }
        }

        let myViewController = MyViewController()
        let navController = UINavigationController(rootViewController: myViewController)
        let viewController = UITabBarController()
        viewController.setViewControllers([navController], animated: false)

<<<<<<< HEAD
        assertSnapshot(matching: viewController, as: .image(on: .iPhoneSe), named: "iphone-se")
        assertSnapshot(matching: viewController, as: .image(on: .iPhone8), named: "iphone-8")
        assertSnapshot(
          matching: viewController, as: .image(on: .iPhone8Plus), named: "iphone-8-plus")
        assertSnapshot(matching: viewController, as: .image(on: .iPhoneX), named: "iphone-x")
        assertSnapshot(matching: viewController, as: .image(on: .iPhoneXr), named: "iphone-xr")
        assertSnapshot(
          matching: viewController, as: .image(on: .iPhoneXsMax), named: "iphone-xs-max")
        assertSnapshot(matching: viewController, as: .image(on: .iPadMini), named: "ipad-mini")
        assertSnapshot(matching: viewController, as: .image(on: .iPad9_7), named: "ipad-9-7")
        assertSnapshot(matching: viewController, as: .image(on: .iPad10_2), named: "ipad-10-2")
        assertSnapshot(
          matching: viewController, as: .image(on: .iPadPro10_5), named: "ipad-pro-10-5")
        assertSnapshot(matching: viewController, as: .image(on: .iPadPro11), named: "ipad-pro-11")
        assertSnapshot(
          matching: viewController, as: .image(on: .iPadPro12_9), named: "ipad-pro-12-9")

        assertSnapshot(
          matching: viewController, as: .image(on: .iPhoneSe(.portrait)), named: "iphone-se")
        assertSnapshot(
          matching: viewController, as: .image(on: .iPhone8(.portrait)), named: "iphone-8")
        assertSnapshot(
          matching: viewController, as: .image(on: .iPhone8Plus(.portrait)), named: "iphone-8-plus")
        assertSnapshot(
          matching: viewController, as: .image(on: .iPhoneX(.portrait)), named: "iphone-x")
        assertSnapshot(
          matching: viewController, as: .image(on: .iPhoneXr(.portrait)), named: "iphone-xr")
        assertSnapshot(
          matching: viewController, as: .image(on: .iPhoneXsMax(.portrait)), named: "iphone-xs-max")
        assertSnapshot(
          matching: viewController, as: .image(on: .iPadMini(.landscape)), named: "ipad-mini")
        assertSnapshot(
          matching: viewController, as: .image(on: .iPad9_7(.landscape)), named: "ipad-9-7")
        assertSnapshot(
          matching: viewController, as: .image(on: .iPad10_2(.landscape)), named: "ipad-10-2")
        assertSnapshot(
          matching: viewController, as: .image(on: .iPadPro10_5(.landscape)), named: "ipad-pro-10-5"
        )
        assertSnapshot(
          matching: viewController, as: .image(on: .iPadPro11(.landscape)), named: "ipad-pro-11")
        assertSnapshot(
          matching: viewController, as: .image(on: .iPadPro12_9(.landscape)), named: "ipad-pro-12-9"
        )

        assertSnapshot(
          matching: viewController, as: .image(on: .iPhoneSe(.landscape)),
          named: "iphone-se-alternative")
        assertSnapshot(
          matching: viewController, as: .image(on: .iPhone8(.landscape)),
          named: "iphone-8-alternative")
        assertSnapshot(
          matching: viewController, as: .image(on: .iPhone8Plus(.landscape)),
          named: "iphone-8-plus-alternative")
        assertSnapshot(
          matching: viewController, as: .image(on: .iPhoneX(.landscape)),
          named: "iphone-x-alternative")
        assertSnapshot(
          matching: viewController, as: .image(on: .iPhoneXr(.landscape)),
          named: "iphone-xr-alternative")
        assertSnapshot(
          matching: viewController, as: .image(on: .iPhoneXsMax(.landscape)),
          named: "iphone-xs-max-alternative")
        assertSnapshot(
          matching: viewController, as: .image(on: .iPadMini(.portrait)),
          named: "ipad-mini-alternative")
        assertSnapshot(
          matching: viewController, as: .image(on: .iPad9_7(.portrait)),
          named: "ipad-9-7-alternative")
        assertSnapshot(
          matching: viewController, as: .image(on: .iPad10_2(.portrait)),
          named: "ipad-10-2-alternative")
        assertSnapshot(
          matching: viewController, as: .image(on: .iPadPro10_5(.portrait)),
          named: "ipad-pro-10-5-alternative")
        assertSnapshot(
          matching: viewController, as: .image(on: .iPadPro11(.portrait)),
          named: "ipad-pro-11-alternative")
        assertSnapshot(
          matching: viewController, as: .image(on: .iPadPro12_9(.portrait)),
          named: "ipad-pro-12-9-alternative")
      }
=======
      let myViewController = MyViewController()
      let navController = UINavigationController(rootViewController: myViewController)
      let viewController = UITabBarController()
      viewController.setViewControllers([navController], animated: false)

      assertSnapshot(of: viewController, as: .image(on: .iPhoneSe), named: "iphone-se")
      assertSnapshot(of: viewController, as: .image(on: .iPhone8), named: "iphone-8")
      assertSnapshot(of: viewController, as: .image(on: .iPhone8Plus), named: "iphone-8-plus")
      assertSnapshot(of: viewController, as: .image(on: .iPhoneX), named: "iphone-x")
      assertSnapshot(of: viewController, as: .image(on: .iPhoneXr), named: "iphone-xr")
      assertSnapshot(of: viewController, as: .image(on: .iPhoneXsMax), named: "iphone-xs-max")
      assertSnapshot(of: viewController, as: .image(on: .iPadMini), named: "ipad-mini")
      assertSnapshot(of: viewController, as: .image(on: .iPad9_7), named: "ipad-9-7")
      assertSnapshot(of: viewController, as: .image(on: .iPad10_2), named: "ipad-10-2")
      assertSnapshot(of: viewController, as: .image(on: .iPadPro10_5), named: "ipad-pro-10-5")
      assertSnapshot(of: viewController, as: .image(on: .iPadPro11), named: "ipad-pro-11")
      assertSnapshot(of: viewController, as: .image(on: .iPadPro12_9), named: "ipad-pro-12-9")

      assertSnapshot(of: viewController, as: .image(on: .iPhoneSe(.portrait)), named: "iphone-se")
      assertSnapshot(of: viewController, as: .image(on: .iPhone8(.portrait)), named: "iphone-8")
      assertSnapshot(of: viewController, as: .image(on: .iPhone8Plus(.portrait)), named: "iphone-8-plus")
      assertSnapshot(of: viewController, as: .image(on: .iPhoneX(.portrait)), named: "iphone-x")
      assertSnapshot(of: viewController, as: .image(on: .iPhoneXr(.portrait)), named: "iphone-xr")
      assertSnapshot(of: viewController, as: .image(on: .iPhoneXsMax(.portrait)), named: "iphone-xs-max")
      assertSnapshot(of: viewController, as: .image(on: .iPadMini(.landscape)), named: "ipad-mini")
      assertSnapshot(of: viewController, as: .image(on: .iPad9_7(.landscape)), named: "ipad-9-7")
      assertSnapshot(of: viewController, as: .image(on: .iPad10_2(.landscape)), named: "ipad-10-2")
      assertSnapshot(of: viewController, as: .image(on: .iPadPro10_5(.landscape)), named: "ipad-pro-10-5")
      assertSnapshot(of: viewController, as: .image(on: .iPadPro11(.landscape)), named: "ipad-pro-11")
      assertSnapshot(of: viewController, as: .image(on: .iPadPro12_9(.landscape)), named: "ipad-pro-12-9")

      assertSnapshot(
        of: viewController, as: .image(on: .iPhoneSe(.landscape)), named: "iphone-se-alternative")
      assertSnapshot(
        of: viewController, as: .image(on: .iPhone8(.landscape)), named: "iphone-8-alternative")
      assertSnapshot(
        of: viewController, as: .image(on: .iPhone8Plus(.landscape)), named: "iphone-8-plus-alternative")
      assertSnapshot(
        of: viewController, as: .image(on: .iPhoneX(.landscape)), named: "iphone-x-alternative")
      assertSnapshot(
        of: viewController, as: .image(on: .iPhoneXr(.landscape)), named: "iphone-xr-alternative")
      assertSnapshot(
        of: viewController, as: .image(on: .iPhoneXsMax(.landscape)), named: "iphone-xs-max-alternative")
      assertSnapshot(
        of: viewController, as: .image(on: .iPadMini(.portrait)), named: "ipad-mini-alternative")
      assertSnapshot(
        of: viewController, as: .image(on: .iPad9_7(.portrait)), named: "ipad-9-7-alternative")
      assertSnapshot(
        of: viewController, as: .image(on: .iPad10_2(.portrait)), named: "ipad-10-2-alternative")
      assertSnapshot(
        of: viewController, as: .image(on: .iPadPro10_5(.portrait)), named: "ipad-pro-10-5-alternative")
      assertSnapshot(
        of: viewController, as: .image(on: .iPadPro11(.portrait)), named: "ipad-pro-11-alternative")
      assertSnapshot(
        of: viewController, as: .image(on: .iPadPro12_9(.portrait)), named: "ipad-pro-12-9-alternative")
    }
>>>>>>> 26ed3a2b
    #endif
  }

  func testCollectionViewsWithMultipleScreenSizes() {
    #if os(iOS)

      final class CollectionViewController: UIViewController, UICollectionViewDataSource,
        UICollectionViewDelegateFlowLayout
      {

        let flowLayout: UICollectionViewFlowLayout = {
          let layout = UICollectionViewFlowLayout()
          layout.scrollDirection = .horizontal
          layout.minimumLineSpacing = 20
          return layout
        }()

        lazy var collectionView = UICollectionView(frame: .zero, collectionViewLayout: flowLayout)

        override func viewDidLoad() {
          super.viewDidLoad()

          view.backgroundColor = .white
          view.addSubview(collectionView)

          collectionView.backgroundColor = .white
          collectionView.dataSource = self
          collectionView.delegate = self
          collectionView.register(UICollectionViewCell.self, forCellWithReuseIdentifier: "Cell")
          collectionView.translatesAutoresizingMaskIntoConstraints = false

          NSLayoutConstraint.activate([
            collectionView.leadingAnchor.constraint(equalTo: view.layoutMarginsGuide.leadingAnchor),
            collectionView.topAnchor.constraint(equalTo: view.layoutMarginsGuide.topAnchor),
            collectionView.trailingAnchor.constraint(
              equalTo: view.layoutMarginsGuide.trailingAnchor),
            collectionView.bottomAnchor.constraint(equalTo: view.layoutMarginsGuide.bottomAnchor),
          ])

          collectionView.reloadData()
        }

        override func viewDidLayoutSubviews() {
          super.viewDidLayoutSubviews()
          collectionView.collectionViewLayout.invalidateLayout()
        }

        override func traitCollectionDidChange(_ previousTraitCollection: UITraitCollection?) {
          super.traitCollectionDidChange(previousTraitCollection)
          collectionView.collectionViewLayout.invalidateLayout()
        }

        func collectionView(_ collectionView: UICollectionView, cellForItemAt indexPath: IndexPath)
          -> UICollectionViewCell
        {
          let cell = collectionView.dequeueReusableCell(withReuseIdentifier: "Cell", for: indexPath)
          cell.contentView.backgroundColor = .orange
          return cell
        }

        func collectionView(_ collectionView: UICollectionView, numberOfItemsInSection section: Int)
          -> Int
        {
          return 20
        }

        func collectionView(
          _ collectionView: UICollectionView,
          layout collectionViewLayout: UICollectionViewLayout,
          sizeForItemAt indexPath: IndexPath
        ) -> CGSize {
          return CGSize(
            width: min(collectionView.frame.width - 50, 300),
            height: collectionView.frame.height
          )
        }

      }

      let viewController = CollectionViewController()

<<<<<<< HEAD
      assertSnapshots(
        matching: viewController,
        as: [
          "ipad": .image(on: .iPadPro12_9),
          "iphoneSe": .image(on: .iPhoneSe),
          "iphone8": .image(on: .iPhone8),
          "iphoneMax": .image(on: .iPhoneXsMax),
        ])
=======
    assertSnapshots(of: viewController, as: [
      "ipad": .image(on: .iPadPro12_9),
      "iphoneSe": .image(on: .iPhoneSe),
      "iphone8": .image(on: .iPhone8),
      "iphoneMax": .image(on: .iPhoneXsMax)
    ])
>>>>>>> 26ed3a2b
    #endif
  }

  func testTraitsWithView() {
    #if os(iOS)
      if #available(iOS 11.0, *) {
        let label = UILabel()
        label.font = .preferredFont(forTextStyle: .title1)
        label.adjustsFontForContentSizeCategory = true
        label.text = "What's the point?"

        allContentSizes.forEach { name, contentSize in
          assertSnapshot(
            matching: label,
            as: .image(traits: .init(preferredContentSizeCategory: contentSize)),
            named: "label-\(name)"
          )
        }
      }
    #endif
  }

  func testTraitsWithViewController() {
    #if os(iOS)
      let label = UILabel()
      label.font = .preferredFont(forTextStyle: .title1)
      label.adjustsFontForContentSizeCategory = true
      label.text = "What's the point?"

      let viewController = UIViewController()
      viewController.view.addSubview(label)

      label.translatesAutoresizingMaskIntoConstraints = false
      NSLayoutConstraint.activate([
        label.leadingAnchor.constraint(
          equalTo: viewController.view.layoutMarginsGuide.leadingAnchor),
        label.topAnchor.constraint(equalTo: viewController.view.layoutMarginsGuide.topAnchor),
        label.trailingAnchor.constraint(
          equalTo: viewController.view.layoutMarginsGuide.trailingAnchor),
      ])

      allContentSizes.forEach { name, contentSize in
        assertSnapshot(
<<<<<<< HEAD
          matching: viewController,
          as: .recursiveDescription(
            on: .iPhoneSe, traits: .init(preferredContentSizeCategory: contentSize)),
          named: "label-\(name)"
        )
      }
=======
          of: label,
          as: .image(traits: .init(preferredContentSizeCategory: contentSize)),
          named: "label-\(name)"
        )
      }
    }
    #endif
  }

  func testTraitsWithViewController() {
    #if os(iOS)
    let label = UILabel()
    label.font = .preferredFont(forTextStyle: .title1)
    label.adjustsFontForContentSizeCategory = true
    label.text = "What's the point?"

    let viewController = UIViewController()
    viewController.view.addSubview(label)

    label.translatesAutoresizingMaskIntoConstraints = false
    NSLayoutConstraint.activate([
      label.leadingAnchor.constraint(equalTo: viewController.view.layoutMarginsGuide.leadingAnchor),
      label.topAnchor.constraint(equalTo: viewController.view.layoutMarginsGuide.topAnchor),
      label.trailingAnchor.constraint(equalTo: viewController.view.layoutMarginsGuide.trailingAnchor)
    ])

    allContentSizes.forEach { name, contentSize in
      assertSnapshot(
        of: viewController,
        as: .recursiveDescription(on: .iPhoneSe, traits: .init(preferredContentSizeCategory: contentSize)),
        named: "label-\(name)"
      )
    }
>>>>>>> 26ed3a2b
    #endif
  }

  func testUIBezierPath() {
    #if os(iOS) || os(tvOS)
      let path = UIBezierPath.heart

      let osName: String
      #if os(iOS)
        osName = "iOS"
      #elseif os(tvOS)
        osName = "tvOS"
      #endif

<<<<<<< HEAD
      if !ProcessInfo.processInfo.environment.keys.contains("GITHUB_WORKFLOW") {
        assertSnapshot(matching: path, as: .image, named: osName)
      }

      if #available(iOS 11.0, tvOS 11.0, *) {
        assertSnapshot(matching: path, as: .elementsDescription, named: osName)
      }
=======
    if !ProcessInfo.processInfo.environment.keys.contains("GITHUB_WORKFLOW") {
      assertSnapshot(of: path, as: .image, named: osName)
    }

    if #available(iOS 11.0, tvOS 11.0, *) {
      assertSnapshot(of: path, as: .elementsDescription, named: osName)
    }
>>>>>>> 26ed3a2b
    #endif
  }

  func testUIView() {
    #if os(iOS)
<<<<<<< HEAD
      let view = UIButton(type: .contactAdd)
      assertSnapshot(matching: view, as: .image)
      assertSnapshot(matching: view, as: .recursiveDescription)
=======
    let view = UIButton(type: .contactAdd)
    assertSnapshot(of: view, as: .image)
    assertSnapshot(of: view, as: .recursiveDescription)
>>>>>>> 26ed3a2b
    #endif
  }

  func testUIViewControllerLifeCycle() {
    #if os(iOS)
      class ViewController: UIViewController {
        let viewDidLoadExpectation: XCTestExpectation
        let viewWillAppearExpectation: XCTestExpectation
        let viewDidAppearExpectation: XCTestExpectation
        let viewWillDisappearExpectation: XCTestExpectation
        let viewDidDisappearExpectation: XCTestExpectation
        init(
          viewDidLoadExpectation: XCTestExpectation,
          viewWillAppearExpectation: XCTestExpectation,
          viewDidAppearExpectation: XCTestExpectation,
          viewWillDisappearExpectation: XCTestExpectation,
          viewDidDisappearExpectation: XCTestExpectation
        ) {
          self.viewDidLoadExpectation = viewDidLoadExpectation
          self.viewWillAppearExpectation = viewWillAppearExpectation
          self.viewDidAppearExpectation = viewDidAppearExpectation
          self.viewWillDisappearExpectation = viewWillDisappearExpectation
          self.viewDidDisappearExpectation = viewDidDisappearExpectation
          super.init(nibName: nil, bundle: nil)
        }
        required init?(coder: NSCoder) {
          fatalError("init(coder:) has not been implemented")
        }
        override func viewDidLoad() {
          super.viewDidLoad()
          viewDidLoadExpectation.fulfill()
        }
        override func viewWillAppear(_ animated: Bool) {
          super.viewWillAppear(animated)
          viewWillAppearExpectation.fulfill()
        }
        override func viewDidAppear(_ animated: Bool) {
          super.viewDidAppear(animated)
          viewDidAppearExpectation.fulfill()
        }
        override func viewWillDisappear(_ animated: Bool) {
          super.viewWillDisappear(animated)
          viewWillDisappearExpectation.fulfill()
        }
        override func viewDidDisappear(_ animated: Bool) {
          super.viewDidDisappear(animated)
          viewDidDisappearExpectation.fulfill()
        }
      }

<<<<<<< HEAD
      let viewDidLoadExpectation = expectation(description: "viewDidLoad")
      let viewWillAppearExpectation = expectation(description: "viewWillAppear")
      let viewDidAppearExpectation = expectation(description: "viewDidAppear")
      let viewWillDisappearExpectation = expectation(description: "viewWillDisappear")
      let viewDidDisappearExpectation = expectation(description: "viewDidDisappear")
      viewWillAppearExpectation.expectedFulfillmentCount = 4
      viewDidAppearExpectation.expectedFulfillmentCount = 4
      viewWillDisappearExpectation.expectedFulfillmentCount = 4
      viewDidDisappearExpectation.expectedFulfillmentCount = 4

      let viewController = ViewController(
        viewDidLoadExpectation: viewDidLoadExpectation,
        viewWillAppearExpectation: viewWillAppearExpectation,
        viewDidAppearExpectation: viewDidAppearExpectation,
        viewWillDisappearExpectation: viewWillDisappearExpectation,
        viewDidDisappearExpectation: viewDidDisappearExpectation
      )
=======
    let viewDidLoadExpectation = expectation(description: "viewDidLoad")
    let viewWillAppearExpectation = expectation(description: "viewWillAppear")
    let viewDidAppearExpectation = expectation(description: "viewDidAppear")
    let viewWillDisappearExpectation = expectation(description: "viewWillDisappear")
    let viewDidDisappearExpectation = expectation(description: "viewDidDisappear")
    viewWillAppearExpectation.expectedFulfillmentCount = 4
    viewDidAppearExpectation.expectedFulfillmentCount = 4
    viewWillDisappearExpectation.expectedFulfillmentCount = 4
    viewDidDisappearExpectation.expectedFulfillmentCount = 4

    let viewController = ViewController(
      viewDidLoadExpectation: viewDidLoadExpectation,
      viewWillAppearExpectation: viewWillAppearExpectation,
      viewDidAppearExpectation: viewDidAppearExpectation,
      viewWillDisappearExpectation: viewWillDisappearExpectation,
      viewDidDisappearExpectation: viewDidDisappearExpectation
    )

    assertSnapshot(of: viewController, as: .image)
    assertSnapshot(of: viewController, as: .image)
>>>>>>> 26ed3a2b

      assertSnapshot(matching: viewController, as: .image)
      assertSnapshot(matching: viewController, as: .image)

      wait(
        for: [
          viewDidLoadExpectation,
          viewWillAppearExpectation,
          viewDidAppearExpectation,
          viewWillDisappearExpectation,
          viewDidDisappearExpectation,
        ], timeout: 1.0, enforceOrder: true)
    #endif
  }

  func testCALayer() {
    #if os(iOS)
<<<<<<< HEAD
      let layer = CALayer()
      layer.frame = CGRect(x: 0, y: 0, width: 100, height: 100)
      layer.backgroundColor = UIColor.red.cgColor
      layer.borderWidth = 4.0
      layer.borderColor = UIColor.black.cgColor
      assertSnapshot(matching: layer, as: .image)
=======
    let layer = CALayer()
    layer.frame = CGRect(x: 0, y: 0, width: 100, height: 100)
    layer.backgroundColor = UIColor.red.cgColor
    layer.borderWidth = 4.0
    layer.borderColor = UIColor.black.cgColor
    assertSnapshot(of: layer, as: .image)
>>>>>>> 26ed3a2b
    #endif
  }

  func testCALayerWithGradient() {
    #if os(iOS)
<<<<<<< HEAD
      let baseLayer = CALayer()
      baseLayer.frame = CGRect(x: 0, y: 0, width: 100, height: 100)
      let gradientLayer = CAGradientLayer()
      gradientLayer.colors = [UIColor.red.cgColor, UIColor.yellow.cgColor]
      gradientLayer.frame = baseLayer.frame
      baseLayer.addSublayer(gradientLayer)
      assertSnapshot(matching: baseLayer, as: .image)
=======
    let baseLayer = CALayer()
    baseLayer.frame = CGRect(x: 0, y: 0, width: 100, height: 100)
    let gradientLayer = CAGradientLayer()
    gradientLayer.colors = [UIColor.red.cgColor, UIColor.yellow.cgColor]
    gradientLayer.frame = baseLayer.frame
    baseLayer.addSublayer(gradientLayer)
    assertSnapshot(of: baseLayer, as: .image)
>>>>>>> 26ed3a2b
    #endif
  }

  func testViewControllerHierarchy() {
    #if os(iOS)
<<<<<<< HEAD
      let page = UIPageViewController(transitionStyle: .scroll, navigationOrientation: .horizontal)
      page.setViewControllers([UIViewController()], direction: .forward, animated: false)
      let tab = UITabBarController()
      tab.viewControllers = [
        UINavigationController(rootViewController: page),
        UINavigationController(rootViewController: UIViewController()),
        UINavigationController(rootViewController: UIViewController()),
        UINavigationController(rootViewController: UIViewController()),
        UINavigationController(rootViewController: UIViewController()),
      ]
      assertSnapshot(matching: tab, as: .hierarchy)
=======
    let page = UIPageViewController(transitionStyle: .scroll, navigationOrientation: .horizontal)
    page.setViewControllers([UIViewController()], direction: .forward, animated: false)
    let tab = UITabBarController()
    tab.viewControllers = [
      UINavigationController(rootViewController: page),
      UINavigationController(rootViewController: UIViewController()),
      UINavigationController(rootViewController: UIViewController()),
      UINavigationController(rootViewController: UIViewController()),
      UINavigationController(rootViewController: UIViewController())
    ]
    assertSnapshot(of: tab, as: .hierarchy)
>>>>>>> 26ed3a2b
    #endif
  }

  func testURLRequest() {
    var get = URLRequest(url: URL(string: "https://www.pointfree.co/")!)
    get.addValue("pf_session={}", forHTTPHeaderField: "Cookie")
    get.addValue("text/html", forHTTPHeaderField: "Accept")
    get.addValue("application/json", forHTTPHeaderField: "Content-Type")
    assertSnapshot(of: get, as: .raw, named: "get")
    assertSnapshot(of: get, as: .curl, named: "get-curl")

    var getWithQuery = URLRequest(
      url: URL(string: "https://www.pointfree.co?key_2=value_2&key_1=value_1&key_3=value_3")!)
    getWithQuery.addValue("pf_session={}", forHTTPHeaderField: "Cookie")
    getWithQuery.addValue("text/html", forHTTPHeaderField: "Accept")
    getWithQuery.addValue("application/json", forHTTPHeaderField: "Content-Type")
    assertSnapshot(of: getWithQuery, as: .raw, named: "get-with-query")
    assertSnapshot(of: getWithQuery, as: .curl, named: "get-with-query-curl")

    var post = URLRequest(url: URL(string: "https://www.pointfree.co/subscribe")!)
    post.httpMethod = "POST"
    post.addValue("pf_session={\"user_id\":\"0\"}", forHTTPHeaderField: "Cookie")
    post.addValue("text/html", forHTTPHeaderField: "Accept")
    post.httpBody = Data("pricing[billing]=monthly&pricing[lane]=individual".utf8)
<<<<<<< HEAD
    assertSnapshot(matching: post, as: .raw, named: "post")
    assertSnapshot(matching: post, as: .curl, named: "post-curl")

    var postWithJSON = URLRequest(
      url: URL(string: "http://dummy.restapiexample.com/api/v1/create")!)
    postWithJSON.httpMethod = "POST"
    postWithJSON.addValue("application/json", forHTTPHeaderField: "Content-Type")
    postWithJSON.addValue("application/json", forHTTPHeaderField: "Accept")
    postWithJSON.httpBody = Data(
      "{\"name\":\"tammy134235345235\", \"salary\":0, \"age\":\"tammy133\"}".utf8)
    assertSnapshot(matching: postWithJSON, as: .raw, named: "post-with-json")
    assertSnapshot(matching: postWithJSON, as: .curl, named: "post-with-json-curl")
=======
    assertSnapshot(of: post, as: .raw, named: "post")
    assertSnapshot(of: post, as: .curl, named: "post-curl")

    var postWithJSON = URLRequest(url: URL(string: "http://dummy.restapiexample.com/api/v1/create")!)
    postWithJSON.httpMethod = "POST"
    postWithJSON.addValue("application/json", forHTTPHeaderField: "Content-Type")
    postWithJSON.addValue("application/json", forHTTPHeaderField: "Accept")
    postWithJSON.httpBody = Data("{\"name\":\"tammy134235345235\", \"salary\":0, \"age\":\"tammy133\"}".utf8)
    assertSnapshot(of: postWithJSON, as: .raw, named: "post-with-json")
    assertSnapshot(of: postWithJSON, as: .curl, named: "post-with-json-curl")
>>>>>>> 26ed3a2b

    var head = URLRequest(url: URL(string: "https://www.pointfree.co/")!)
    head.httpMethod = "HEAD"
    head.addValue("pf_session={}", forHTTPHeaderField: "Cookie")
    assertSnapshot(of: head, as: .raw, named: "head")
    assertSnapshot(of: head, as: .curl, named: "head-curl")

    post = URLRequest(url: URL(string: "https://www.pointfree.co/subscribe")!)
    post.httpMethod = "POST"
    post.addValue("pf_session={\"user_id\":\"0\"}", forHTTPHeaderField: "Cookie")
    post.addValue("application/json", forHTTPHeaderField: "Accept")
    post.httpBody = Data(
      """
      {"pricing": {"lane": "individual","billing": "monthly"}}
      """.utf8)
    _assertInlineSnapshot(
      matching: post, as: .raw(pretty: true),
      with: """
        POST https://www.pointfree.co/subscribe
        Accept: application/json
        Cookie: pf_session={"user_id":"0"}

        {
          "pricing" : {
            "billing" : "monthly",
            "lane" : "individual"
          }
        }
        """)
  }

  func testWebView() throws {
    #if os(iOS) || os(macOS)
<<<<<<< HEAD
      let fixtureUrl = URL(fileURLWithPath: String(#file), isDirectory: false)
        .deletingLastPathComponent()
        .appendingPathComponent("__Fixtures__/pointfree.html")
      let html = try String(contentsOf: fixtureUrl)
      let webView = WKWebView()
      webView.loadHTMLString(html, baseURL: nil)
      if !ProcessInfo.processInfo.environment.keys.contains("GITHUB_WORKFLOW") {
        assertSnapshot(
          matching: webView,
          as: .image(size: .init(width: 800, height: 600)),
          named: platform
        )
      }
=======
    let fixtureUrl = URL(fileURLWithPath: String(#file), isDirectory: false)
      .deletingLastPathComponent()
      .appendingPathComponent("__Fixtures__/pointfree.html")
    let html = try String(contentsOf: fixtureUrl)
    let webView = WKWebView()
    webView.loadHTMLString(html, baseURL: nil)
    if !ProcessInfo.processInfo.environment.keys.contains("GITHUB_WORKFLOW") {
      assertSnapshot(
        of: webView,
        as: .image(size: .init(width: 800, height: 600)),
        named: platform
      )
    }
>>>>>>> 26ed3a2b
    #endif
  }

  func testViewWithZeroHeightOrWidth() {
    #if os(iOS) || os(tvOS)
<<<<<<< HEAD
      var rect = CGRect(x: 0, y: 0, width: 350, height: 0)
      var view = UIView(frame: rect)
      view.backgroundColor = .red
      assertSnapshot(matching: view, as: .image, named: "noHeight")

      rect = CGRect(x: 0, y: 0, width: 0, height: 350)
      view = UIView(frame: rect)
      view.backgroundColor = .green
      assertSnapshot(matching: view, as: .image, named: "noWidth")

      rect = CGRect(x: 0, y: 0, width: 0, height: 0)
      view = UIView(frame: rect)
      view.backgroundColor = .blue
      assertSnapshot(matching: view, as: .image, named: "noWidth.noHeight")
=======
    var rect = CGRect(x: 0, y: 0, width: 350, height: 0)
    var view = UIView(frame: rect)
    view.backgroundColor = .red
    assertSnapshot(of: view, as: .image, named: "noHeight")

    rect = CGRect(x: 0, y: 0, width: 0, height: 350)
    view = UIView(frame: rect)
    view.backgroundColor = .green
    assertSnapshot(of: view, as: .image, named: "noWidth")

    rect = CGRect(x: 0, y: 0, width: 0, height: 0)
    view = UIView(frame: rect)
    view.backgroundColor = .blue
    assertSnapshot(of: view, as: .image, named: "noWidth.noHeight")
>>>>>>> 26ed3a2b
    #endif
  }

  func testViewAgainstEmptyImage() {
    #if os(iOS) || os(tvOS)
      let rect = CGRect(x: 0, y: 0, width: 0, height: 0)
      let view = UIView(frame: rect)
      view.backgroundColor = .blue

<<<<<<< HEAD
      let failure = verifySnapshot(matching: view, as: .image, named: "notEmptyImage")
      XCTAssertNotNil(failure)
=======
    let failure = verifySnapshot(of: view, as: .image, named: "notEmptyImage")
    XCTAssertNotNil(failure)
>>>>>>> 26ed3a2b
    #endif
  }

  func testEmbeddedWebView() throws {
    #if os(iOS)
      let label = UILabel()
      label.text = "Hello, Blob!"

      let fixtureUrl = URL(fileURLWithPath: String(#file), isDirectory: false)
        .deletingLastPathComponent()
        .appendingPathComponent("__Fixtures__/pointfree.html")
      let html = try String(contentsOf: fixtureUrl)
      let webView = WKWebView()
      webView.loadHTMLString(html, baseURL: nil)
      webView.isHidden = true

      let stackView = UIStackView(arrangedSubviews: [label, webView])
      stackView.axis = .vertical

<<<<<<< HEAD
      if !ProcessInfo.processInfo.environment.keys.contains("GITHUB_WORKFLOW") {
        assertSnapshot(
          matching: stackView,
          as: .image(size: .init(width: 800, height: 600)),
          named: platform
        )
      }
=======
    if !ProcessInfo.processInfo.environment.keys.contains("GITHUB_WORKFLOW") {
      assertSnapshot(
        of: stackView,
        as: .image(size: .init(width: 800, height: 600)),
        named: platform
      )
    }
>>>>>>> 26ed3a2b
    #endif
  }

  #if os(iOS) || os(macOS)
    final class ManipulatingWKWebViewNavigationDelegate: NSObject, WKNavigationDelegate {
      func webView(_ webView: WKWebView, didFinish navigation: WKNavigation!) {
        webView.evaluateJavaScript("document.body.children[0].classList.remove(\"hero\")")  // Change layout
      }
    }
<<<<<<< HEAD
    func testWebViewWithManipulatingNavigationDelegate() throws {
      let manipulatingWKWebViewNavigationDelegate = ManipulatingWKWebViewNavigationDelegate()
      let webView = WKWebView()
      webView.navigationDelegate = manipulatingWKWebViewNavigationDelegate

      let fixtureUrl = URL(fileURLWithPath: String(#file), isDirectory: false)
        .deletingLastPathComponent()
        .appendingPathComponent("__Fixtures__/pointfree.html")
      let html = try String(contentsOf: fixtureUrl)
      webView.loadHTMLString(html, baseURL: nil)
      if !ProcessInfo.processInfo.environment.keys.contains("GITHUB_WORKFLOW") {
        assertSnapshot(
          matching: webView,
          as: .image(size: .init(width: 800, height: 600)),
          named: platform
        )
      }
      _ = manipulatingWKWebViewNavigationDelegate
=======
  }
  func testWebViewWithManipulatingNavigationDelegate() throws {
    let manipulatingWKWebViewNavigationDelegate = ManipulatingWKWebViewNavigationDelegate()
    let webView = WKWebView()
    webView.navigationDelegate = manipulatingWKWebViewNavigationDelegate

    let fixtureUrl = URL(fileURLWithPath: String(#file), isDirectory: false)
      .deletingLastPathComponent()
      .appendingPathComponent("__Fixtures__/pointfree.html")
    let html = try String(contentsOf: fixtureUrl)
    webView.loadHTMLString(html, baseURL: nil)
    if !ProcessInfo.processInfo.environment.keys.contains("GITHUB_WORKFLOW") {
      assertSnapshot(
        of: webView,
        as: .image(size: .init(width: 800, height: 600)),
        named: platform
      )
>>>>>>> 26ed3a2b
    }

    final class CancellingWKWebViewNavigationDelegate: NSObject, WKNavigationDelegate {
      func webView(
        _ webView: WKWebView,
        decidePolicyFor navigationAction: WKNavigationAction,
        decisionHandler: @escaping (WKNavigationActionPolicy) -> Void
      ) {
        decisionHandler(.cancel)
      }
    }
<<<<<<< HEAD

    func testWebViewWithCancellingNavigationDelegate() throws {
      let cancellingWKWebViewNavigationDelegate = CancellingWKWebViewNavigationDelegate()
      let webView = WKWebView()
      webView.navigationDelegate = cancellingWKWebViewNavigationDelegate

      let fixtureUrl = URL(fileURLWithPath: String(#file), isDirectory: false)
        .deletingLastPathComponent()
        .appendingPathComponent("__Fixtures__/pointfree.html")
      let html = try String(contentsOf: fixtureUrl)
      webView.loadHTMLString(html, baseURL: nil)
      if !ProcessInfo.processInfo.environment.keys.contains("GITHUB_WORKFLOW") {
        assertSnapshot(
          matching: webView,
          as: .image(size: .init(width: 800, height: 600)),
          named: platform
        )
      }
      _ = cancellingWKWebViewNavigationDelegate
=======
  }
  
  func testWebViewWithCancellingNavigationDelegate() throws {
    let cancellingWKWebViewNavigationDelegate = CancellingWKWebViewNavigationDelegate()
    let webView = WKWebView()
    webView.navigationDelegate = cancellingWKWebViewNavigationDelegate

    let fixtureUrl = URL(fileURLWithPath: String(#file), isDirectory: false)
      .deletingLastPathComponent()
      .appendingPathComponent("__Fixtures__/pointfree.html")
    let html = try String(contentsOf: fixtureUrl)
    webView.loadHTMLString(html, baseURL: nil)
    if !ProcessInfo.processInfo.environment.keys.contains("GITHUB_WORKFLOW") {
      assertSnapshot(
        of: webView,
        as: .image(size: .init(width: 800, height: 600)),
        named: platform
      )
>>>>>>> 26ed3a2b
    }
  #endif

  #if os(iOS)
    @available(iOS 13.0, *)
    func testSwiftUIView_iOS() {
      struct MyView: SwiftUI.View {
        var body: some SwiftUI.View {
          HStack {
            Image(systemName: "checkmark.circle.fill")
            Text("Checked").fixedSize()
          }
          .padding(5)
          .background(RoundedRectangle(cornerRadius: 5.0).fill(Color.blue))
          .padding(10)
        }
      }

      let view = MyView().background(Color.yellow)

<<<<<<< HEAD
      assertSnapshot(matching: view, as: .image(traits: .init(userInterfaceStyle: .light)))
      assertSnapshot(
        matching: view,
        as: .image(layout: .sizeThatFits, traits: .init(userInterfaceStyle: .light)),
        named: "size-that-fits")
      assertSnapshot(
        matching: view,
        as: .image(
          layout: .fixed(width: 200.0, height: 100.0), traits: .init(userInterfaceStyle: .light)),
        named: "fixed")
      assertSnapshot(
        matching: view,
        as: .image(layout: .device(config: .iPhoneSe), traits: .init(userInterfaceStyle: .light)),
        named: "device")
    }
=======
    assertSnapshot(of: view, as: .image(traits: .init(userInterfaceStyle: .light)))
    assertSnapshot(of: view, as: .image(layout: .sizeThatFits, traits: .init(userInterfaceStyle: .light)), named: "size-that-fits")
    assertSnapshot(of: view, as: .image(layout: .fixed(width: 200.0, height: 100.0), traits: .init(userInterfaceStyle: .light)), named: "fixed")
    assertSnapshot(of: view, as: .image(layout: .device(config: .iPhoneSe), traits: .init(userInterfaceStyle: .light)), named: "device")
  }
>>>>>>> 26ed3a2b
  #endif

  #if os(tvOS)
    @available(tvOS 13.0, *)
    func testSwiftUIView_tvOS() {
      struct MyView: SwiftUI.View {
        var body: some SwiftUI.View {
          HStack {
            Image(systemName: "checkmark.circle.fill")
            Text("Checked").fixedSize()
          }
          .padding(5)
          .background(RoundedRectangle(cornerRadius: 5.0).fill(Color.blue))
          .padding(10)
        }
      }
      let view = MyView().background(Color.yellow)

<<<<<<< HEAD
      assertSnapshot(matching: view, as: .image())
      assertSnapshot(matching: view, as: .image(layout: .sizeThatFits), named: "size-that-fits")
      assertSnapshot(
        matching: view, as: .image(layout: .fixed(width: 300.0, height: 100.0)), named: "fixed")
      assertSnapshot(matching: view, as: .image(layout: .device(config: .tv)), named: "device")
    }
=======
    assertSnapshot(of: view, as: .image())
    assertSnapshot(of: view, as: .image(layout: .sizeThatFits), named: "size-that-fits")
    assertSnapshot(of: view, as: .image(layout: .fixed(width: 300.0, height: 100.0)), named: "fixed")
    assertSnapshot(of: view, as: .image(layout: .device(config: .tv)), named: "device")
  }
>>>>>>> 26ed3a2b
  #endif

  @available(*, deprecated)
  func testIsRecordingProxy() {
    SnapshotTesting.record = true
    XCTAssertEqual(isRecording, true)

    SnapshotTesting.record = false
    XCTAssertEqual(isRecording, false)
  }
}

#if os(iOS)
  private let allContentSizes =
    [
      "extra-small": UIContentSizeCategory.extraSmall,
      "small": .small,
      "medium": .medium,
      "large": .large,
      "extra-large": .extraLarge,
      "extra-extra-large": .extraExtraLarge,
      "extra-extra-extra-large": .extraExtraExtraLarge,
      "accessibility-medium": .accessibilityMedium,
      "accessibility-large": .accessibilityLarge,
      "accessibility-extra-large": .accessibilityExtraLarge,
      "accessibility-extra-extra-large": .accessibilityExtraExtraLarge,
      "accessibility-extra-extra-extra-large": .accessibilityExtraExtraExtraLarge,
    ]
#endif

#if os(Linux) || os(Windows)
  extension SnapshotTestingTests {
    static var allTests: [(String, (SnapshotTestingTests) -> () throws -> Void)] {
      return [
        ("testAny", testAny),
        ("testAnySnapshotStringConvertible", testAnySnapshotStringConvertible),
        ("testAutolayout", testAutolayout),
        ("testDeterministicDictionaryAndSetSnapshots", testDeterministicDictionaryAndSetSnapshots),
        ("testEncodable", testEncodable),
        ("testMixedViews", testMixedViews),
        ("testMultipleSnapshots", testMultipleSnapshots),
        ("testNamedAssertion", testNamedAssertion),
        ("testPrecision", testPrecision),
        ("testSCNView", testSCNView),
        ("testSKView", testSKView),
        ("testTableViewController", testTableViewController),
        ("testTraits", testTraits),
        ("testTraitsEmbeddedInTabNavigation", testTraitsEmbeddedInTabNavigation),
        ("testTraitsWithView", testTraitsWithView),
        ("testUIView", testUIView),
        ("testURLRequest", testURLRequest),
        ("testWebView", testWebView),
      ]
    }
  }
#endif<|MERGE_RESOLUTION|>--- conflicted
+++ resolved
@@ -24,7 +24,7 @@
   override func setUp() {
     super.setUp()
     diffTool = "ksdiff"
-    //isRecording = true
+    // isRecording = true
   }
 
   override func tearDown() {
@@ -35,25 +35,7 @@
   func testAny() {
     struct User { let id: Int, name: String, bio: String }
     let user = User(id: 1, name: "Blobby", bio: "Blobbed around the world.")
-<<<<<<< HEAD
-    assertSnapshot(matching: user, as: .dump)
-    _assertInlineSnapshot(
-      matching: user, as: .dump,
-      with: """
-        ▿ User
-          - bio: "Blobbed around the world."
-          - id: 1
-          - name: "Blobby"
-        """)
-=======
     assertSnapshot(of: user, as: .dump)
-    _assertInlineSnapshot(matching: user, as: .dump, with: """
-    ▿ User
-      - bio: "Blobbed around the world."
-      - id: 1
-      - name: "Blobby"
-    """)
->>>>>>> 26ed3a2b
   }
 
   @available(macOS 10.13, tvOS 11.0, *)
@@ -75,42 +57,6 @@
     assertSnapshot(of: "Hello, world!", as: .dump, named: "string")
     assertSnapshot(of: "Hello, world!".dropLast(8), as: .dump, named: "substring")
     assertSnapshot(of: URL(string: "https://www.pointfree.co")!, as: .dump, named: "url")
-    // Inline
-    _assertInlineSnapshot(
-      matching: "a" as Character, as: .dump,
-      with: """
-        - "a"
-        """)
-    _assertInlineSnapshot(
-      matching: Data("Hello, world!".utf8), as: .dump,
-      with: """
-        - 13 bytes
-        """)
-    _assertInlineSnapshot(
-      matching: Date(timeIntervalSinceReferenceDate: 0), as: .dump,
-      with: """
-        - 2001-01-01T00:00:00Z
-        """)
-    _assertInlineSnapshot(
-      matching: NSObject(), as: .dump,
-      with: """
-        - <NSObject>
-        """)
-    _assertInlineSnapshot(
-      matching: "Hello, world!", as: .dump,
-      with: """
-        - "Hello, world!"
-        """)
-    _assertInlineSnapshot(
-      matching: "Hello, world!".dropLast(8), as: .dump,
-      with: """
-        - "Hello"
-        """)
-    _assertInlineSnapshot(
-      matching: URL(string: "https://www.pointfree.co")!, as: .dump,
-      with: """
-        - https://www.pointfree.co
-        """)
   }
 
   func testAutolayout() {
@@ -126,11 +72,7 @@
         subview.leftAnchor.constraint(equalTo: vc.view.leftAnchor),
         subview.rightAnchor.constraint(equalTo: vc.view.rightAnchor),
       ])
-<<<<<<< HEAD
-      assertSnapshot(matching: vc, as: .image)
-=======
-    assertSnapshot(of: vc, as: .image)
->>>>>>> 26ed3a2b
+      assertSnapshot(of: vc, as: .image)
     #endif
   }
 
@@ -141,49 +83,7 @@
       dict: ["c": 3, "a": 1, "b": 2],
       set: [.init(name: "Brandon"), .init(name: "Stephen")]
     )
-<<<<<<< HEAD
-    assertSnapshot(matching: set, as: .dump)
-    _assertInlineSnapshot(
-      matching: set, as: .dump,
-      with: """
-        ▿ DictionarySetContainer
-          ▿ dict: 3 key/value pairs
-            ▿ (2 elements)
-              - key: "a"
-              - value: 1
-            ▿ (2 elements)
-              - key: "b"
-              - value: 2
-            ▿ (2 elements)
-              - key: "c"
-              - value: 3
-          ▿ set: 2 members
-            ▿ Person
-              - name: "Brandon"
-            ▿ Person
-              - name: "Stephen"
-        """)
-=======
     assertSnapshot(of: set, as: .dump)
-    _assertInlineSnapshot(matching: set, as: .dump, with: """
-    ▿ DictionarySetContainer
-      ▿ dict: 3 key/value pairs
-        ▿ (2 elements)
-          - key: "a"
-          - value: 1
-        ▿ (2 elements)
-          - key: "b"
-          - value: 2
-        ▿ (2 elements)
-          - key: "c"
-          - value: 3
-      ▿ set: 2 members
-        ▿ Person
-          - name: "Brandon"
-        ▿ Person
-          - name: "Stephen"
-    """)
->>>>>>> 26ed3a2b
   }
 
   func testCaseIterable() {
@@ -218,23 +118,13 @@
         osName = "macOS"
       #endif
 
-<<<<<<< HEAD
       if !ProcessInfo.processInfo.environment.keys.contains("GITHUB_WORKFLOW") {
-        assertSnapshot(matching: path, as: .image, named: osName)
+        assertSnapshot(of: path, as: .image, named: osName)
       }
 
       if #available(iOS 11.0, OSX 10.13, tvOS 11.0, *) {
-        assertSnapshot(matching: path, as: .elementsDescription, named: osName)
-      }
-=======
-    if !ProcessInfo.processInfo.environment.keys.contains("GITHUB_WORKFLOW") {
-      assertSnapshot(of: path, as: .image, named: osName)
-    }
-
-    if #available(iOS 11.0, OSX 10.13, tvOS 11.0, *) {
-      assertSnapshot(of: path, as: .elementsDescription, named: osName)
-    }
->>>>>>> 26ed3a2b
+        assertSnapshot(of: path, as: .elementsDescription, named: osName)
+      }
     #endif
   }
 
@@ -255,7 +145,6 @@
   }
 
   func testMixedViews() {
-<<<<<<< HEAD
     //    #if os(iOS) || os(macOS)
     //    // NB: CircleCI crashes while trying to instantiate SKView.
     //    if !ProcessInfo.processInfo.environment.keys.contains("GITHUB_WORKFLOW") {
@@ -274,32 +163,9 @@
     //      view.addSubview(webView)
     //      view.addSubview(skView)
     //
-    //      assertSnapshot(matching: view, as: .image, named: platform)
+    //      assertSnapshot(of: view, as: .image, named: platform)
     //    }
     //    #endif
-=======
-//    #if os(iOS) || os(macOS)
-//    // NB: CircleCI crashes while trying to instantiate SKView.
-//    if !ProcessInfo.processInfo.environment.keys.contains("GITHUB_WORKFLOW") {
-//      let webView = WKWebView(frame: .init(x: 0, y: 0, width: 50, height: 50))
-//      webView.loadHTMLString("🌎", baseURL: nil)
-//
-//      let skView = SKView(frame: .init(x: 50, y: 0, width: 50, height: 50))
-//      let scene = SKScene(size: .init(width: 50, height: 50))
-//      let node = SKShapeNode(circleOfRadius: 15)
-//      node.fillColor = .red
-//      node.position = .init(x: 25, y: 25)
-//      scene.addChild(node)
-//      skView.presentScene(scene)
-//
-//      let view = View(frame: .init(x: 0, y: 0, width: 100, height: 50))
-//      view.addSubview(webView)
-//      view.addSubview(skView)
-//
-//      assertSnapshot(of: view, as: .image, named: platform)
-//    }
-//    #endif
->>>>>>> 26ed3a2b
   }
 
   func testMultipleSnapshots() {
@@ -317,75 +183,43 @@
     #if os(macOS)
       let path = NSBezierPath.heart
 
-<<<<<<< HEAD
       if !ProcessInfo.processInfo.environment.keys.contains("GITHUB_WORKFLOW") {
-        assertSnapshot(matching: path, as: .image, named: "macOS")
-      }
-
-      assertSnapshot(matching: path, as: .elementsDescription, named: "macOS")
-=======
-    if !ProcessInfo.processInfo.environment.keys.contains("GITHUB_WORKFLOW") {
-      assertSnapshot(of: path, as: .image, named: "macOS")
-    }
-
-    assertSnapshot(of: path, as: .elementsDescription, named: "macOS")
->>>>>>> 26ed3a2b
+        assertSnapshot(of: path, as: .image, named: "macOS")
+      }
+
+      assertSnapshot(of: path, as: .elementsDescription, named: "macOS")
     #endif
   }
 
   func testNSView() {
     #if os(macOS)
-<<<<<<< HEAD
       let button = NSButton()
       button.bezelStyle = .rounded
       button.title = "Push Me"
       button.sizeToFit()
       if !ProcessInfo.processInfo.environment.keys.contains("GITHUB_WORKFLOW") {
-        assertSnapshot(matching: button, as: .image)
-        assertSnapshot(matching: button, as: .recursiveDescription)
-      }
-=======
-    let button = NSButton()
-    button.bezelStyle = .rounded
-    button.title = "Push Me"
-    button.sizeToFit()
-    if !ProcessInfo.processInfo.environment.keys.contains("GITHUB_WORKFLOW") {
-      assertSnapshot(of: button, as: .image)
-      assertSnapshot(of: button, as: .recursiveDescription)
-    }
->>>>>>> 26ed3a2b
+        assertSnapshot(of: button, as: .image)
+        assertSnapshot(of: button, as: .recursiveDescription)
+      }
     #endif
   }
 
   func testNSViewWithLayer() {
     #if os(macOS)
-<<<<<<< HEAD
       let view = NSView()
       view.frame = CGRect(x: 0.0, y: 0.0, width: 10.0, height: 10.0)
       view.wantsLayer = true
       view.layer?.backgroundColor = NSColor.green.cgColor
       view.layer?.cornerRadius = 5
       if !ProcessInfo.processInfo.environment.keys.contains("GITHUB_WORKFLOW") {
-        assertSnapshot(matching: view, as: .image)
-        assertSnapshot(matching: view, as: .recursiveDescription)
-      }
-=======
-    let view = NSView()
-    view.frame = CGRect(x: 0.0, y: 0.0, width: 10.0, height: 10.0)
-    view.wantsLayer = true
-    view.layer?.backgroundColor = NSColor.green.cgColor
-    view.layer?.cornerRadius = 5
-    if !ProcessInfo.processInfo.environment.keys.contains("GITHUB_WORKFLOW") {
-      assertSnapshot(of: view, as: .image)
-      assertSnapshot(of: view, as: .recursiveDescription)
-    }
->>>>>>> 26ed3a2b
+        assertSnapshot(of: view, as: .image)
+        assertSnapshot(of: view, as: .recursiveDescription)
+      }
     #endif
   }
 
   func testPrecision() {
     #if os(iOS) || os(macOS) || os(tvOS)
-<<<<<<< HEAD
       #if os(iOS) || os(tvOS)
         let label = UILabel()
         #if os(iOS)
@@ -403,33 +237,10 @@
       #endif
       if !ProcessInfo.processInfo.environment.keys.contains("GITHUB_WORKFLOW") {
         label.text = "Hello."
-        assertSnapshot(matching: label, as: .image(precision: 0.9), named: platform)
+        assertSnapshot(of: label, as: .image(precision: 0.9), named: platform)
         label.text = "Hello"
-        assertSnapshot(matching: label, as: .image(precision: 0.9), named: platform)
-      }
-=======
-    #if os(iOS) || os(tvOS)
-    let label = UILabel()
-    #if os(iOS)
-    label.frame = CGRect(origin: .zero, size: CGSize(width: 43.5, height: 20.5))
-    #elseif os(tvOS)
-    label.frame = CGRect(origin: .zero, size: CGSize(width: 98, height: 46))
-    #endif
-    label.backgroundColor = .white
-    #elseif os(macOS)
-    let label = NSTextField()
-    label.frame = CGRect(origin: .zero, size: CGSize(width: 37, height: 16))
-    label.backgroundColor = .white
-    label.isBezeled = false
-    label.isEditable = false
-    #endif
-    if !ProcessInfo.processInfo.environment.keys.contains("GITHUB_WORKFLOW") {
-      label.text = "Hello."
-      assertSnapshot(of: label, as: .image(precision: 0.9), named: platform)
-      label.text = "Hello"
-      assertSnapshot(of: label, as: .image(precision: 0.9), named: platform)
-    }
->>>>>>> 26ed3a2b
+        assertSnapshot(of: label, as: .image(precision: 0.9), named: platform)
+      }
     #endif
   }
 
@@ -444,130 +255,67 @@
         let image = try XCTUnwrap(NSImage(byReferencing: imageURL))
       #endif
 
-<<<<<<< HEAD
-      assertSnapshot(matching: image, as: .image(precision: 0.995), named: "exact")
+      assertSnapshot(of: image, as: .image(precision: 0.995), named: "exact")
       if #available(iOS 11.0, tvOS 11.0, macOS 10.13, *) {
-        assertSnapshot(matching: image, as: .image(perceptualPrecision: 0.98), named: "perceptual")
-      }
-=======
-    assertSnapshot(of: image, as: .image(precision: 0.995), named: "exact")
-    if #available(iOS 11.0, tvOS 11.0, macOS 10.13, *) {
-      assertSnapshot(of: image, as: .image(perceptualPrecision: 0.98), named: "perceptual")
-    }
->>>>>>> 26ed3a2b
+        assertSnapshot(of: image, as: .image(perceptualPrecision: 0.98), named: "perceptual")
+      }
     #endif
   }
 
   func testSCNView() {
-<<<<<<< HEAD
-    //    #if os(iOS) || os(macOS) || os(tvOS)
-    //    // NB: CircleCI crashes while trying to instantiate SCNView.
-    //    if !ProcessInfo.processInfo.environment.keys.contains("GITHUB_WORKFLOW") {
-    //      let scene = SCNScene()
+    // #if os(iOS) || os(macOS) || os(tvOS)
+    // // NB: CircleCI crashes while trying to instantiate SCNView.
+    // if !ProcessInfo.processInfo.environment.keys.contains("GITHUB_WORKFLOW") {
+    //   let scene = SCNScene()
     //
-    //      let sphereGeometry = SCNSphere(radius: 3)
-    //      sphereGeometry.segmentCount = 200
-    //      let sphereNode = SCNNode(geometry: sphereGeometry)
-    //      sphereNode.position = SCNVector3Zero
-    //      scene.rootNode.addChildNode(sphereNode)
+    //   let sphereGeometry = SCNSphere(radius: 3)
+    //   sphereGeometry.segmentCount = 200
+    //   let sphereNode = SCNNode(geometry: sphereGeometry)
+    //   sphereNode.position = SCNVector3Zero
+    //   scene.rootNode.addChildNode(sphereNode)
     //
-    //      sphereGeometry.firstMaterial?.diffuse.contents = URL(fileURLWithPath: String(#file), isDirectory: false)
-    //        .deletingLastPathComponent()
-    //        .appendingPathComponent("__Fixtures__/earth.png")
+    //   sphereGeometry.firstMaterial?.diffuse.contents = URL(fileURLWithPath: String(#file), isDirectory: false)
+    //     .deletingLastPathComponent()
+    //     .appendingPathComponent("__Fixtures__/earth.png")
     //
-    //      let cameraNode = SCNNode()
-    //      cameraNode.camera = SCNCamera()
-    //      cameraNode.position = SCNVector3Make(0, 0, 8)
-    //      scene.rootNode.addChildNode(cameraNode)
+    //   let cameraNode = SCNNode()
+    //   cameraNode.camera = SCNCamera()
+    //   cameraNode.position = SCNVector3Make(0, 0, 8)
+    //   scene.rootNode.addChildNode(cameraNode)
     //
-    //      let omniLight = SCNLight()
-    //      omniLight.type = .omni
-    //      let omniLightNode = SCNNode()
-    //      omniLightNode.light = omniLight
-    //      omniLightNode.position = SCNVector3Make(10, 10, 10)
-    //      scene.rootNode.addChildNode(omniLightNode)
+    //   let omniLight = SCNLight()
+    //   omniLight.type = .omni
+    //   let omniLightNode = SCNNode()
+    //   omniLightNode.light = omniLight
+    //   omniLightNode.position = SCNVector3Make(10, 10, 10)
+    //   scene.rootNode.addChildNode(omniLightNode)
     //
-    //      assertSnapshot(
-    //        matching: scene,
-    //        as: .image(size: .init(width: 500, height: 500)),
-    //        named: platform
-    //      )
-    //    }
-    //    #endif
+    //   assertSnapshot(
+    //     of: scene,
+    //     as: .image(size: .init(width: 500, height: 500)),
+    //     named: platform
+    //   )
+    // }
+    // #endif
   }
 
   func testSKView() {
-    //    #if os(iOS) || os(macOS) || os(tvOS)
-    //    // NB: CircleCI crashes while trying to instantiate SKView.
-    //    if !ProcessInfo.processInfo.environment.keys.contains("GITHUB_WORKFLOW") {
-    //      let scene = SKScene(size: .init(width: 50, height: 50))
-    //      let node = SKShapeNode(circleOfRadius: 15)
-    //      node.fillColor = .red
-    //      node.position = .init(x: 25, y: 25)
-    //      scene.addChild(node)
+    // #if os(iOS) || os(macOS) || os(tvOS)
+    // // NB: CircleCI crashes while trying to instantiate SKView.
+    // if !ProcessInfo.processInfo.environment.keys.contains("GITHUB_WORKFLOW") {
+    //   let scene = SKScene(size: .init(width: 50, height: 50))
+    //   let node = SKShapeNode(circleOfRadius: 15)
+    //   node.fillColor = .red
+    //   node.position = .init(x: 25, y: 25)
+    //   scene.addChild(node)
     //
-    //      assertSnapshot(
-    //        matching: scene,
-    //        as: .image(size: .init(width: 50, height: 50)),
-    //        named: platform
-    //      )
-    //    }
-    //    #endif
-=======
-//    #if os(iOS) || os(macOS) || os(tvOS)
-//    // NB: CircleCI crashes while trying to instantiate SCNView.
-//    if !ProcessInfo.processInfo.environment.keys.contains("GITHUB_WORKFLOW") {
-//      let scene = SCNScene()
-//
-//      let sphereGeometry = SCNSphere(radius: 3)
-//      sphereGeometry.segmentCount = 200
-//      let sphereNode = SCNNode(geometry: sphereGeometry)
-//      sphereNode.position = SCNVector3Zero
-//      scene.rootNode.addChildNode(sphereNode)
-//
-//      sphereGeometry.firstMaterial?.diffuse.contents = URL(fileURLWithPath: String(#file), isDirectory: false)
-//        .deletingLastPathComponent()
-//        .appendingPathComponent("__Fixtures__/earth.png")
-//
-//      let cameraNode = SCNNode()
-//      cameraNode.camera = SCNCamera()
-//      cameraNode.position = SCNVector3Make(0, 0, 8)
-//      scene.rootNode.addChildNode(cameraNode)
-//
-//      let omniLight = SCNLight()
-//      omniLight.type = .omni
-//      let omniLightNode = SCNNode()
-//      omniLightNode.light = omniLight
-//      omniLightNode.position = SCNVector3Make(10, 10, 10)
-//      scene.rootNode.addChildNode(omniLightNode)
-//
-//      assertSnapshot(
-//        of: scene,
-//        as: .image(size: .init(width: 500, height: 500)),
-//        named: platform
-//      )
-//    }
-//    #endif
-  }
-
-  func testSKView() {
-//    #if os(iOS) || os(macOS) || os(tvOS)
-//    // NB: CircleCI crashes while trying to instantiate SKView.
-//    if !ProcessInfo.processInfo.environment.keys.contains("GITHUB_WORKFLOW") {
-//      let scene = SKScene(size: .init(width: 50, height: 50))
-//      let node = SKShapeNode(circleOfRadius: 15)
-//      node.fillColor = .red
-//      node.position = .init(x: 25, y: 25)
-//      scene.addChild(node)
-//
-//      assertSnapshot(
-//        of: scene,
-//        as: .image(size: .init(width: 50, height: 50)),
-//        named: platform
-//      )
-//    }
-//    #endif
->>>>>>> 26ed3a2b
+    //   assertSnapshot(
+    //     of: scene,
+    //     as: .image(size: .init(width: 50, height: 50)),
+    //     named: platform
+    //   )
+    // }
+    // #endif
   }
 
   func testTableViewController() {
@@ -589,14 +337,8 @@
           return cell
         }
       }
-<<<<<<< HEAD
       let tableViewController = TableViewController()
-      assertSnapshot(matching: tableViewController, as: .image(on: .iPhoneSe))
-=======
-    }
-    let tableViewController = TableViewController()
-    assertSnapshot(of: tableViewController, as: .image(on: .iPhoneSe))
->>>>>>> 26ed3a2b
+      assertSnapshot(of: tableViewController, as: .image(on: .iPhoneSe))
     #endif
   }
 
@@ -619,19 +361,12 @@
           return cell
         }
       }
-<<<<<<< HEAD
       let tableViewController = TableViewController()
       assertSnapshots(
-        matching: tableViewController,
+        of: tableViewController,
         as: ["iPhoneSE-image": .image(on: .iPhoneSe), "iPad-image": .image(on: .iPadMini)])
       assertSnapshots(
-        matching: tableViewController, as: [.image(on: .iPhoneX), .image(on: .iPhoneXsMax)])
-=======
-    }
-    let tableViewController = TableViewController()
-    assertSnapshots(of: tableViewController, as: ["iPhoneSE-image" : .image(on: .iPhoneSe), "iPad-image" : .image(on: .iPadMini)])
-    assertSnapshots(of: tableViewController, as: [.image(on: .iPhoneX), .image(on: .iPhoneXsMax)])
->>>>>>> 26ed3a2b
+        of: tableViewController, as: [.image(on: .iPhoneX), .image(on: .iPhoneXsMax)])
     #endif
   }
 
@@ -709,353 +444,211 @@
         let viewController = MyViewController()
 
         #if os(iOS)
-          assertSnapshot(matching: viewController, as: .image(on: .iPhoneSe), named: "iphone-se")
-          assertSnapshot(matching: viewController, as: .image(on: .iPhone8), named: "iphone-8")
-          assertSnapshot(
-            matching: viewController, as: .image(on: .iPhone8Plus), named: "iphone-8-plus")
-          assertSnapshot(matching: viewController, as: .image(on: .iPhoneX), named: "iphone-x")
-          assertSnapshot(matching: viewController, as: .image(on: .iPhoneXr), named: "iphone-xr")
-          assertSnapshot(
-            matching: viewController, as: .image(on: .iPhoneXsMax), named: "iphone-xs-max")
-          assertSnapshot(matching: viewController, as: .image(on: .iPadMini), named: "ipad-mini")
-          assertSnapshot(matching: viewController, as: .image(on: .iPad9_7), named: "ipad-9-7")
-          assertSnapshot(matching: viewController, as: .image(on: .iPad10_2), named: "ipad-10-2")
-          assertSnapshot(
-            matching: viewController, as: .image(on: .iPadPro10_5), named: "ipad-pro-10-5")
-          assertSnapshot(matching: viewController, as: .image(on: .iPadPro11), named: "ipad-pro-11")
-          assertSnapshot(
-            matching: viewController, as: .image(on: .iPadPro12_9), named: "ipad-pro-12-9")
-
-          assertSnapshot(
-            matching: viewController, as: .recursiveDescription(on: .iPhoneSe), named: "iphone-se")
-          assertSnapshot(
-            matching: viewController, as: .recursiveDescription(on: .iPhone8), named: "iphone-8")
-          assertSnapshot(
-            matching: viewController, as: .recursiveDescription(on: .iPhone8Plus),
-            named: "iphone-8-plus")
-          assertSnapshot(
-            matching: viewController, as: .recursiveDescription(on: .iPhoneX), named: "iphone-x")
-          assertSnapshot(
-            matching: viewController, as: .recursiveDescription(on: .iPhoneXr), named: "iphone-xr")
-          assertSnapshot(
-            matching: viewController, as: .recursiveDescription(on: .iPhoneXsMax),
-            named: "iphone-xs-max")
-          assertSnapshot(
-            matching: viewController, as: .recursiveDescription(on: .iPadMini), named: "ipad-mini")
-          assertSnapshot(
-            matching: viewController, as: .recursiveDescription(on: .iPad9_7), named: "ipad-9-7")
-          assertSnapshot(
-            matching: viewController, as: .recursiveDescription(on: .iPad10_2), named: "ipad-10-2")
-          assertSnapshot(
-            matching: viewController, as: .recursiveDescription(on: .iPadPro10_5),
-            named: "ipad-pro-10-5")
-          assertSnapshot(
-            matching: viewController, as: .recursiveDescription(on: .iPadPro11),
-            named: "ipad-pro-11")
-          assertSnapshot(
-            matching: viewController, as: .recursiveDescription(on: .iPadPro12_9),
-            named: "ipad-pro-12-9")
-
-          assertSnapshot(
-            matching: viewController, as: .image(on: .iPhoneSe(.portrait)), named: "iphone-se")
-          assertSnapshot(
-            matching: viewController, as: .image(on: .iPhone8(.portrait)), named: "iphone-8")
-          assertSnapshot(
-            matching: viewController, as: .image(on: .iPhone8Plus(.portrait)),
-            named: "iphone-8-plus")
-          assertSnapshot(
-            matching: viewController, as: .image(on: .iPhoneX(.portrait)), named: "iphone-x")
-          assertSnapshot(
-            matching: viewController, as: .image(on: .iPhoneXr(.portrait)), named: "iphone-xr")
-          assertSnapshot(
-            matching: viewController, as: .image(on: .iPhoneXsMax(.portrait)),
-            named: "iphone-xs-max")
-          assertSnapshot(
-            matching: viewController, as: .image(on: .iPadMini(.landscape)), named: "ipad-mini")
-          assertSnapshot(
-            matching: viewController, as: .image(on: .iPad9_7(.landscape)), named: "ipad-9-7")
-          assertSnapshot(
-            matching: viewController, as: .image(on: .iPad10_2(.landscape)), named: "ipad-10-2")
-          assertSnapshot(
-            matching: viewController, as: .image(on: .iPadPro10_5(.landscape)),
-            named: "ipad-pro-10-5")
-          assertSnapshot(
-            matching: viewController, as: .image(on: .iPadPro11(.landscape)), named: "ipad-pro-11")
-          assertSnapshot(
-            matching: viewController, as: .image(on: .iPadPro12_9(.landscape)),
-            named: "ipad-pro-12-9")
-
-          assertSnapshot(
-            matching: viewController, as: .image(on: .iPadMini(.landscape(splitView: .oneThird))),
+          assertSnapshot(of: viewController, as: .image(on: .iPhoneSe), named: "iphone-se")
+          assertSnapshot(of: viewController, as: .image(on: .iPhone8), named: "iphone-8")
+          assertSnapshot(of: viewController, as: .image(on: .iPhone8Plus), named: "iphone-8-plus")
+          assertSnapshot(of: viewController, as: .image(on: .iPhoneX), named: "iphone-x")
+          assertSnapshot(of: viewController, as: .image(on: .iPhoneXr), named: "iphone-xr")
+          assertSnapshot(of: viewController, as: .image(on: .iPhoneXsMax), named: "iphone-xs-max")
+          assertSnapshot(of: viewController, as: .image(on: .iPadMini), named: "ipad-mini")
+          assertSnapshot(of: viewController, as: .image(on: .iPad9_7), named: "ipad-9-7")
+          assertSnapshot(of: viewController, as: .image(on: .iPad10_2), named: "ipad-10-2")
+          assertSnapshot(of: viewController, as: .image(on: .iPadPro10_5), named: "ipad-pro-10-5")
+          assertSnapshot(of: viewController, as: .image(on: .iPadPro11), named: "ipad-pro-11")
+          assertSnapshot(of: viewController, as: .image(on: .iPadPro12_9), named: "ipad-pro-12-9")
+
+          assertSnapshot(
+            of: viewController, as: .recursiveDescription(on: .iPhoneSe), named: "iphone-se")
+          assertSnapshot(
+            of: viewController, as: .recursiveDescription(on: .iPhone8), named: "iphone-8")
+          assertSnapshot(
+            of: viewController, as: .recursiveDescription(on: .iPhone8Plus), named: "iphone-8-plus")
+          assertSnapshot(
+            of: viewController, as: .recursiveDescription(on: .iPhoneX), named: "iphone-x")
+          assertSnapshot(
+            of: viewController, as: .recursiveDescription(on: .iPhoneXr), named: "iphone-xr")
+          assertSnapshot(
+            of: viewController, as: .recursiveDescription(on: .iPhoneXsMax), named: "iphone-xs-max")
+          assertSnapshot(
+            of: viewController, as: .recursiveDescription(on: .iPadMini), named: "ipad-mini")
+          assertSnapshot(
+            of: viewController, as: .recursiveDescription(on: .iPad9_7), named: "ipad-9-7")
+          assertSnapshot(
+            of: viewController, as: .recursiveDescription(on: .iPad10_2), named: "ipad-10-2")
+          assertSnapshot(
+            of: viewController, as: .recursiveDescription(on: .iPadPro10_5), named: "ipad-pro-10-5")
+          assertSnapshot(
+            of: viewController, as: .recursiveDescription(on: .iPadPro11), named: "ipad-pro-11")
+          assertSnapshot(
+            of: viewController, as: .recursiveDescription(on: .iPadPro12_9), named: "ipad-pro-12-9")
+
+          assertSnapshot(
+            of: viewController, as: .image(on: .iPhoneSe(.portrait)), named: "iphone-se")
+          assertSnapshot(of: viewController, as: .image(on: .iPhone8(.portrait)), named: "iphone-8")
+          assertSnapshot(
+            of: viewController, as: .image(on: .iPhone8Plus(.portrait)), named: "iphone-8-plus")
+          assertSnapshot(of: viewController, as: .image(on: .iPhoneX(.portrait)), named: "iphone-x")
+          assertSnapshot(
+            of: viewController, as: .image(on: .iPhoneXr(.portrait)), named: "iphone-xr")
+          assertSnapshot(
+            of: viewController, as: .image(on: .iPhoneXsMax(.portrait)), named: "iphone-xs-max")
+          assertSnapshot(
+            of: viewController, as: .image(on: .iPadMini(.landscape)), named: "ipad-mini")
+          assertSnapshot(
+            of: viewController, as: .image(on: .iPad9_7(.landscape)), named: "ipad-9-7")
+          assertSnapshot(
+            of: viewController, as: .image(on: .iPad10_2(.landscape)), named: "ipad-10-2")
+          assertSnapshot(
+            of: viewController, as: .image(on: .iPadPro10_5(.landscape)), named: "ipad-pro-10-5")
+          assertSnapshot(
+            of: viewController, as: .image(on: .iPadPro11(.landscape)), named: "ipad-pro-11")
+          assertSnapshot(
+            of: viewController, as: .image(on: .iPadPro12_9(.landscape)), named: "ipad-pro-12-9")
+
+          assertSnapshot(
+            of: viewController, as: .image(on: .iPadMini(.landscape(splitView: .oneThird))),
             named: "ipad-mini-33-split-landscape")
           assertSnapshot(
-            matching: viewController, as: .image(on: .iPadMini(.landscape(splitView: .oneHalf))),
+            of: viewController, as: .image(on: .iPadMini(.landscape(splitView: .oneHalf))),
             named: "ipad-mini-50-split-landscape")
           assertSnapshot(
-            matching: viewController, as: .image(on: .iPadMini(.landscape(splitView: .twoThirds))),
+            of: viewController, as: .image(on: .iPadMini(.landscape(splitView: .twoThirds))),
             named: "ipad-mini-66-split-landscape")
           assertSnapshot(
-            matching: viewController, as: .image(on: .iPadMini(.portrait(splitView: .oneThird))),
+            of: viewController, as: .image(on: .iPadMini(.portrait(splitView: .oneThird))),
             named: "ipad-mini-33-split-portrait")
           assertSnapshot(
-            matching: viewController, as: .image(on: .iPadMini(.portrait(splitView: .twoThirds))),
+            of: viewController, as: .image(on: .iPadMini(.portrait(splitView: .twoThirds))),
             named: "ipad-mini-66-split-portrait")
 
           assertSnapshot(
-            matching: viewController, as: .image(on: .iPad9_7(.landscape(splitView: .oneThird))),
+            of: viewController, as: .image(on: .iPad9_7(.landscape(splitView: .oneThird))),
             named: "ipad-9-7-33-split-landscape")
           assertSnapshot(
-            matching: viewController, as: .image(on: .iPad9_7(.landscape(splitView: .oneHalf))),
+            of: viewController, as: .image(on: .iPad9_7(.landscape(splitView: .oneHalf))),
             named: "ipad-9-7-50-split-landscape")
           assertSnapshot(
-            matching: viewController, as: .image(on: .iPad9_7(.landscape(splitView: .twoThirds))),
+            of: viewController, as: .image(on: .iPad9_7(.landscape(splitView: .twoThirds))),
             named: "ipad-9-7-66-split-landscape")
           assertSnapshot(
-            matching: viewController, as: .image(on: .iPad9_7(.portrait(splitView: .oneThird))),
+            of: viewController, as: .image(on: .iPad9_7(.portrait(splitView: .oneThird))),
             named: "ipad-9-7-33-split-portrait")
           assertSnapshot(
-            matching: viewController, as: .image(on: .iPad9_7(.portrait(splitView: .twoThirds))),
+            of: viewController, as: .image(on: .iPad9_7(.portrait(splitView: .twoThirds))),
             named: "ipad-9-7-66-split-portrait")
 
           assertSnapshot(
-            matching: viewController, as: .image(on: .iPad10_2(.landscape(splitView: .oneThird))),
+            of: viewController, as: .image(on: .iPad10_2(.landscape(splitView: .oneThird))),
             named: "ipad-10-2-split-landscape")
           assertSnapshot(
-            matching: viewController, as: .image(on: .iPad10_2(.landscape(splitView: .oneHalf))),
+            of: viewController, as: .image(on: .iPad10_2(.landscape(splitView: .oneHalf))),
             named: "ipad-10-2-50-split-landscape")
           assertSnapshot(
-            matching: viewController, as: .image(on: .iPad10_2(.landscape(splitView: .twoThirds))),
+            of: viewController, as: .image(on: .iPad10_2(.landscape(splitView: .twoThirds))),
             named: "ipad-10-2-66-split-landscape")
           assertSnapshot(
-            matching: viewController, as: .image(on: .iPad10_2(.portrait(splitView: .oneThird))),
+            of: viewController, as: .image(on: .iPad10_2(.portrait(splitView: .oneThird))),
             named: "ipad-10-2-33-split-portrait")
           assertSnapshot(
-            matching: viewController, as: .image(on: .iPad10_2(.portrait(splitView: .twoThirds))),
+            of: viewController, as: .image(on: .iPad10_2(.portrait(splitView: .twoThirds))),
             named: "ipad-10-2-66-split-portrait")
 
           assertSnapshot(
-            matching: viewController,
-            as: .image(on: .iPadPro10_5(.landscape(splitView: .oneThird))),
+            of: viewController, as: .image(on: .iPadPro10_5(.landscape(splitView: .oneThird))),
             named: "ipad-pro-10inch-33-split-landscape")
           assertSnapshot(
-            matching: viewController, as: .image(on: .iPadPro10_5(.landscape(splitView: .oneHalf))),
+            of: viewController, as: .image(on: .iPadPro10_5(.landscape(splitView: .oneHalf))),
             named: "ipad-pro-10inch-50-split-landscape")
           assertSnapshot(
-            matching: viewController,
-            as: .image(on: .iPadPro10_5(.landscape(splitView: .twoThirds))),
+            of: viewController, as: .image(on: .iPadPro10_5(.landscape(splitView: .twoThirds))),
             named: "ipad-pro-10inch-66-split-landscape")
           assertSnapshot(
-            matching: viewController, as: .image(on: .iPadPro10_5(.portrait(splitView: .oneThird))),
+            of: viewController, as: .image(on: .iPadPro10_5(.portrait(splitView: .oneThird))),
             named: "ipad-pro-10inch-33-split-portrait")
           assertSnapshot(
-            matching: viewController,
-            as: .image(on: .iPadPro10_5(.portrait(splitView: .twoThirds))),
+            of: viewController, as: .image(on: .iPadPro10_5(.portrait(splitView: .twoThirds))),
             named: "ipad-pro-10inch-66-split-portrait")
 
-<<<<<<< HEAD
-          assertSnapshot(
-            matching: viewController, as: .image(on: .iPadPro11(.landscape(splitView: .oneThird))),
+          assertSnapshot(
+            of: viewController, as: .image(on: .iPadPro11(.landscape(splitView: .oneThird))),
             named: "ipad-pro-11inch-33-split-landscape")
           assertSnapshot(
-            matching: viewController, as: .image(on: .iPadPro11(.landscape(splitView: .oneHalf))),
+            of: viewController, as: .image(on: .iPadPro11(.landscape(splitView: .oneHalf))),
             named: "ipad-pro-11inch-50-split-landscape")
           assertSnapshot(
-            matching: viewController, as: .image(on: .iPadPro11(.landscape(splitView: .twoThirds))),
+            of: viewController, as: .image(on: .iPadPro11(.landscape(splitView: .twoThirds))),
             named: "ipad-pro-11inch-66-split-landscape")
           assertSnapshot(
-            matching: viewController, as: .image(on: .iPadPro11(.portrait(splitView: .oneThird))),
+            of: viewController, as: .image(on: .iPadPro11(.portrait(splitView: .oneThird))),
             named: "ipad-pro-11inch-33-split-portrait")
           assertSnapshot(
-            matching: viewController, as: .image(on: .iPadPro11(.portrait(splitView: .twoThirds))),
+            of: viewController, as: .image(on: .iPadPro11(.portrait(splitView: .twoThirds))),
             named: "ipad-pro-11inch-66-split-portrait")
-=======
-      #if os(iOS)
-      assertSnapshot(of: viewController, as: .image(on: .iPhoneSe), named: "iphone-se")
-      assertSnapshot(of: viewController, as: .image(on: .iPhone8), named: "iphone-8")
-      assertSnapshot(of: viewController, as: .image(on: .iPhone8Plus), named: "iphone-8-plus")
-      assertSnapshot(of: viewController, as: .image(on: .iPhoneX), named: "iphone-x")
-      assertSnapshot(of: viewController, as: .image(on: .iPhoneXr), named: "iphone-xr")
-      assertSnapshot(of: viewController, as: .image(on: .iPhoneXsMax), named: "iphone-xs-max")
-      assertSnapshot(of: viewController, as: .image(on: .iPadMini), named: "ipad-mini")
-      assertSnapshot(of: viewController, as: .image(on: .iPad9_7), named: "ipad-9-7")
-      assertSnapshot(of: viewController, as: .image(on: .iPad10_2), named: "ipad-10-2")
-      assertSnapshot(of: viewController, as: .image(on: .iPadPro10_5), named: "ipad-pro-10-5")
-      assertSnapshot(of: viewController, as: .image(on: .iPadPro11), named: "ipad-pro-11")
-      assertSnapshot(of: viewController, as: .image(on: .iPadPro12_9), named: "ipad-pro-12-9")
-
-      assertSnapshot(of: viewController, as: .recursiveDescription(on: .iPhoneSe), named: "iphone-se")
-      assertSnapshot(of: viewController, as: .recursiveDescription(on: .iPhone8), named: "iphone-8")
-      assertSnapshot(of: viewController, as: .recursiveDescription(on: .iPhone8Plus), named: "iphone-8-plus")
-      assertSnapshot(of: viewController, as: .recursiveDescription(on: .iPhoneX), named: "iphone-x")
-      assertSnapshot(of: viewController, as: .recursiveDescription(on: .iPhoneXr), named: "iphone-xr")
-      assertSnapshot(of: viewController, as: .recursiveDescription(on: .iPhoneXsMax), named: "iphone-xs-max")
-      assertSnapshot(of: viewController, as: .recursiveDescription(on: .iPadMini), named: "ipad-mini")
-      assertSnapshot(of: viewController, as: .recursiveDescription(on: .iPad9_7), named: "ipad-9-7")
-      assertSnapshot(of: viewController, as: .recursiveDescription(on: .iPad10_2), named: "ipad-10-2")
-      assertSnapshot(of: viewController, as: .recursiveDescription(on: .iPadPro10_5), named: "ipad-pro-10-5")
-      assertSnapshot(of: viewController, as: .recursiveDescription(on: .iPadPro11), named: "ipad-pro-11")
-      assertSnapshot(of: viewController, as: .recursiveDescription(on: .iPadPro12_9), named: "ipad-pro-12-9")
-
-      assertSnapshot(of: viewController, as: .image(on: .iPhoneSe(.portrait)), named: "iphone-se")
-      assertSnapshot(of: viewController, as: .image(on: .iPhone8(.portrait)), named: "iphone-8")
-      assertSnapshot(of: viewController, as: .image(on: .iPhone8Plus(.portrait)), named: "iphone-8-plus")
-      assertSnapshot(of: viewController, as: .image(on: .iPhoneX(.portrait)), named: "iphone-x")
-      assertSnapshot(of: viewController, as: .image(on: .iPhoneXr(.portrait)), named: "iphone-xr")
-      assertSnapshot(of: viewController, as: .image(on: .iPhoneXsMax(.portrait)), named: "iphone-xs-max")
-      assertSnapshot(of: viewController, as: .image(on: .iPadMini(.landscape)), named: "ipad-mini")
-      assertSnapshot(of: viewController, as: .image(on: .iPad9_7(.landscape)), named: "ipad-9-7")
-      assertSnapshot(of: viewController, as: .image(on: .iPad10_2(.landscape)), named: "ipad-10-2")
-      assertSnapshot(of: viewController, as: .image(on: .iPadPro10_5(.landscape)), named: "ipad-pro-10-5")
-      assertSnapshot(of: viewController, as: .image(on: .iPadPro11(.landscape)), named: "ipad-pro-11")
-      assertSnapshot(of: viewController, as: .image(on: .iPadPro12_9(.landscape)), named: "ipad-pro-12-9")
-
-      assertSnapshot(of: viewController, as: .image(on: .iPadMini(.landscape(splitView: .oneThird))), named: "ipad-mini-33-split-landscape")
-      assertSnapshot(of: viewController, as: .image(on: .iPadMini(.landscape(splitView: .oneHalf))), named: "ipad-mini-50-split-landscape")
-      assertSnapshot(of: viewController, as: .image(on: .iPadMini(.landscape(splitView: .twoThirds))), named: "ipad-mini-66-split-landscape")
-      assertSnapshot(of: viewController, as: .image(on: .iPadMini(.portrait(splitView: .oneThird))), named: "ipad-mini-33-split-portrait")
-      assertSnapshot(of: viewController, as: .image(on: .iPadMini(.portrait(splitView: .twoThirds))), named: "ipad-mini-66-split-portrait")
-
-      assertSnapshot(of: viewController, as: .image(on: .iPad9_7(.landscape(splitView: .oneThird))), named: "ipad-9-7-33-split-landscape")
-      assertSnapshot(of: viewController, as: .image(on: .iPad9_7(.landscape(splitView: .oneHalf))), named: "ipad-9-7-50-split-landscape")
-      assertSnapshot(of: viewController, as: .image(on: .iPad9_7(.landscape(splitView: .twoThirds))), named: "ipad-9-7-66-split-landscape")
-      assertSnapshot(of: viewController, as: .image(on: .iPad9_7(.portrait(splitView: .oneThird))), named: "ipad-9-7-33-split-portrait")
-      assertSnapshot(of: viewController, as: .image(on: .iPad9_7(.portrait(splitView: .twoThirds))), named: "ipad-9-7-66-split-portrait")
-
-      assertSnapshot(of: viewController, as: .image(on: .iPad10_2(.landscape(splitView: .oneThird))), named: "ipad-10-2-split-landscape")
-      assertSnapshot(of: viewController, as: .image(on: .iPad10_2(.landscape(splitView: .oneHalf))), named: "ipad-10-2-50-split-landscape")
-      assertSnapshot(of: viewController, as: .image(on: .iPad10_2(.landscape(splitView: .twoThirds))), named: "ipad-10-2-66-split-landscape")
-      assertSnapshot(of: viewController, as: .image(on: .iPad10_2(.portrait(splitView: .oneThird))), named: "ipad-10-2-33-split-portrait")
-      assertSnapshot(of: viewController, as: .image(on: .iPad10_2(.portrait(splitView: .twoThirds))), named: "ipad-10-2-66-split-portrait")
-
-      assertSnapshot(of: viewController, as: .image(on: .iPadPro10_5(.landscape(splitView: .oneThird))), named: "ipad-pro-10inch-33-split-landscape")
-      assertSnapshot(of: viewController, as: .image(on: .iPadPro10_5(.landscape(splitView: .oneHalf))), named: "ipad-pro-10inch-50-split-landscape")
-      assertSnapshot(of: viewController, as: .image(on: .iPadPro10_5(.landscape(splitView: .twoThirds))), named: "ipad-pro-10inch-66-split-landscape")
-      assertSnapshot(of: viewController, as: .image(on: .iPadPro10_5(.portrait(splitView: .oneThird))), named: "ipad-pro-10inch-33-split-portrait")
-      assertSnapshot(of: viewController, as: .image(on: .iPadPro10_5(.portrait(splitView: .twoThirds))), named: "ipad-pro-10inch-66-split-portrait")
-
-      assertSnapshot(of: viewController, as: .image(on: .iPadPro11(.landscape(splitView: .oneThird))), named: "ipad-pro-11inch-33-split-landscape")
-      assertSnapshot(of: viewController, as: .image(on: .iPadPro11(.landscape(splitView: .oneHalf))), named: "ipad-pro-11inch-50-split-landscape")
-      assertSnapshot(of: viewController, as: .image(on: .iPadPro11(.landscape(splitView: .twoThirds))), named: "ipad-pro-11inch-66-split-landscape")
-      assertSnapshot(of: viewController, as: .image(on: .iPadPro11(.portrait(splitView: .oneThird))), named: "ipad-pro-11inch-33-split-portrait")
-      assertSnapshot(of: viewController, as: .image(on: .iPadPro11(.portrait(splitView: .twoThirds))), named: "ipad-pro-11inch-66-split-portrait")
-
-      assertSnapshot(of: viewController, as: .image(on: .iPadPro12_9(.landscape(splitView: .oneThird))), named: "ipad-pro-12inch-33-split-landscape")
-      assertSnapshot(of: viewController, as: .image(on: .iPadPro12_9(.landscape(splitView: .oneHalf))), named: "ipad-pro-12inch-50-split-landscape")
-      assertSnapshot(of: viewController, as: .image(on: .iPadPro12_9(.landscape(splitView: .twoThirds))), named: "ipad-pro-12inch-66-split-landscape")
-      assertSnapshot(of: viewController, as: .image(on: .iPadPro12_9(.portrait(splitView: .oneThird))), named: "ipad-pro-12inch-33-split-portrait")
-      assertSnapshot(of: viewController, as: .image(on: .iPadPro12_9(.portrait(splitView: .twoThirds))), named: "ipad-pro-12inch-66-split-portrait")
-
-      assertSnapshot(
-        of: viewController, as: .image(on: .iPhoneSe(.landscape)), named: "iphone-se-alternative")
-      assertSnapshot(
-        of: viewController, as: .image(on: .iPhone8(.landscape)), named: "iphone-8-alternative")
-      assertSnapshot(
-        of: viewController, as: .image(on: .iPhone8Plus(.landscape)), named: "iphone-8-plus-alternative")
-      assertSnapshot(
-        of: viewController, as: .image(on: .iPhoneX(.landscape)), named: "iphone-x-alternative")
-      assertSnapshot(
-        of: viewController, as: .image(on: .iPhoneXr(.landscape)), named: "iphone-xr-alternative")
-      assertSnapshot(
-        of: viewController, as: .image(on: .iPhoneXsMax(.landscape)), named: "iphone-xs-max-alternative")
-      assertSnapshot(
-        of: viewController, as: .image(on: .iPadMini(.portrait)), named: "ipad-mini-alternative")
-      assertSnapshot(
-        of: viewController, as: .image(on: .iPad9_7(.portrait)), named: "ipad-9-7-alternative")
-      assertSnapshot(
-        of: viewController, as: .image(on: .iPad10_2(.portrait)), named: "ipad-10-2-alternative")
-      assertSnapshot(
-        of: viewController, as: .image(on: .iPadPro10_5(.portrait)), named: "ipad-pro-10-5-alternative")
-      assertSnapshot(
-        of: viewController, as: .image(on: .iPadPro11(.portrait)), named: "ipad-pro-11-alternative")
-      assertSnapshot(
-        of: viewController, as: .image(on: .iPadPro12_9(.portrait)), named: "ipad-pro-12-9-alternative")
->>>>>>> 26ed3a2b
-
-          assertSnapshot(
-<<<<<<< HEAD
-            matching: viewController,
-            as: .image(on: .iPadPro12_9(.landscape(splitView: .oneThird))),
+
+          assertSnapshot(
+            of: viewController, as: .image(on: .iPadPro12_9(.landscape(splitView: .oneThird))),
             named: "ipad-pro-12inch-33-split-landscape")
           assertSnapshot(
-            matching: viewController, as: .image(on: .iPadPro12_9(.landscape(splitView: .oneHalf))),
+            of: viewController, as: .image(on: .iPadPro12_9(.landscape(splitView: .oneHalf))),
             named: "ipad-pro-12inch-50-split-landscape")
           assertSnapshot(
-            matching: viewController,
-            as: .image(on: .iPadPro12_9(.landscape(splitView: .twoThirds))),
+            of: viewController, as: .image(on: .iPadPro12_9(.landscape(splitView: .twoThirds))),
             named: "ipad-pro-12inch-66-split-landscape")
           assertSnapshot(
-            matching: viewController, as: .image(on: .iPadPro12_9(.portrait(splitView: .oneThird))),
+            of: viewController, as: .image(on: .iPadPro12_9(.portrait(splitView: .oneThird))),
             named: "ipad-pro-12inch-33-split-portrait")
           assertSnapshot(
-            matching: viewController,
-            as: .image(on: .iPadPro12_9(.portrait(splitView: .twoThirds))),
+            of: viewController, as: .image(on: .iPadPro12_9(.portrait(splitView: .twoThirds))),
             named: "ipad-pro-12inch-66-split-portrait")
 
           assertSnapshot(
-            matching: viewController, as: .image(on: .iPhoneSe(.landscape)),
+            of: viewController, as: .image(on: .iPhoneSe(.landscape)),
             named: "iphone-se-alternative")
           assertSnapshot(
-            matching: viewController, as: .image(on: .iPhone8(.landscape)),
-            named: "iphone-8-alternative")
-          assertSnapshot(
-            matching: viewController, as: .image(on: .iPhone8Plus(.landscape)),
+            of: viewController, as: .image(on: .iPhone8(.landscape)), named: "iphone-8-alternative")
+          assertSnapshot(
+            of: viewController, as: .image(on: .iPhone8Plus(.landscape)),
             named: "iphone-8-plus-alternative")
           assertSnapshot(
-            matching: viewController, as: .image(on: .iPhoneX(.landscape)),
-            named: "iphone-x-alternative")
-          assertSnapshot(
-            matching: viewController, as: .image(on: .iPhoneXr(.landscape)),
+            of: viewController, as: .image(on: .iPhoneX(.landscape)), named: "iphone-x-alternative")
+          assertSnapshot(
+            of: viewController, as: .image(on: .iPhoneXr(.landscape)),
             named: "iphone-xr-alternative")
           assertSnapshot(
-            matching: viewController, as: .image(on: .iPhoneXsMax(.landscape)),
+            of: viewController, as: .image(on: .iPhoneXsMax(.landscape)),
             named: "iphone-xs-max-alternative")
           assertSnapshot(
-            matching: viewController, as: .image(on: .iPadMini(.portrait)),
-            named: "ipad-mini-alternative")
-          assertSnapshot(
-            matching: viewController, as: .image(on: .iPad9_7(.portrait)),
-            named: "ipad-9-7-alternative")
-          assertSnapshot(
-            matching: viewController, as: .image(on: .iPad10_2(.portrait)),
-            named: "ipad-10-2-alternative")
-          assertSnapshot(
-            matching: viewController, as: .image(on: .iPadPro10_5(.portrait)),
+            of: viewController, as: .image(on: .iPadMini(.portrait)), named: "ipad-mini-alternative"
+          )
+          assertSnapshot(
+            of: viewController, as: .image(on: .iPad9_7(.portrait)), named: "ipad-9-7-alternative")
+          assertSnapshot(
+            of: viewController, as: .image(on: .iPad10_2(.portrait)), named: "ipad-10-2-alternative"
+          )
+          assertSnapshot(
+            of: viewController, as: .image(on: .iPadPro10_5(.portrait)),
             named: "ipad-pro-10-5-alternative")
           assertSnapshot(
-            matching: viewController, as: .image(on: .iPadPro11(.portrait)),
+            of: viewController, as: .image(on: .iPadPro11(.portrait)),
             named: "ipad-pro-11-alternative")
           assertSnapshot(
-            matching: viewController, as: .image(on: .iPadPro12_9(.portrait)),
+            of: viewController, as: .image(on: .iPadPro12_9(.portrait)),
             named: "ipad-pro-12-9-alternative")
 
           allContentSizes.forEach { name, contentSize in
             assertSnapshot(
-              matching: viewController,
+              of: viewController,
               as: .image(on: .iPhoneSe, traits: .init(preferredContentSizeCategory: contentSize)),
               named: "iphone-se-\(name)"
             )
           }
         #elseif os(tvOS)
           assertSnapshot(
-            matching: viewController, as: .image(on: .tv), named: "tv")
-          assertSnapshot(
-            matching: viewController, as: .image(on: .tv4K), named: "tv4k")
+            of: viewController, as: .image(on: .tv), named: "tv")
+          assertSnapshot(
+            of: viewController, as: .image(on: .tv4K), named: "tv4k")
         #endif
       }
-=======
-            of: viewController,
-            as: .image(on: .iPhoneSe, traits: .init(preferredContentSizeCategory: contentSize)),
-            named: "iphone-se-\(name)"
-          )
-      }
-      #elseif os(tvOS)
-      assertSnapshot(
-        of: viewController, as: .image(on: .tv), named: "tv")
-      assertSnapshot(
-        of: viewController, as: .image(on: .tv4K), named: "tv4k")
-      #endif
-    }
->>>>>>> 26ed3a2b
     #endif
   }
 
@@ -1135,146 +728,69 @@
         let viewController = UITabBarController()
         viewController.setViewControllers([navController], animated: false)
 
-<<<<<<< HEAD
-        assertSnapshot(matching: viewController, as: .image(on: .iPhoneSe), named: "iphone-se")
-        assertSnapshot(matching: viewController, as: .image(on: .iPhone8), named: "iphone-8")
-        assertSnapshot(
-          matching: viewController, as: .image(on: .iPhone8Plus), named: "iphone-8-plus")
-        assertSnapshot(matching: viewController, as: .image(on: .iPhoneX), named: "iphone-x")
-        assertSnapshot(matching: viewController, as: .image(on: .iPhoneXr), named: "iphone-xr")
-        assertSnapshot(
-          matching: viewController, as: .image(on: .iPhoneXsMax), named: "iphone-xs-max")
-        assertSnapshot(matching: viewController, as: .image(on: .iPadMini), named: "ipad-mini")
-        assertSnapshot(matching: viewController, as: .image(on: .iPad9_7), named: "ipad-9-7")
-        assertSnapshot(matching: viewController, as: .image(on: .iPad10_2), named: "ipad-10-2")
-        assertSnapshot(
-          matching: viewController, as: .image(on: .iPadPro10_5), named: "ipad-pro-10-5")
-        assertSnapshot(matching: viewController, as: .image(on: .iPadPro11), named: "ipad-pro-11")
-        assertSnapshot(
-          matching: viewController, as: .image(on: .iPadPro12_9), named: "ipad-pro-12-9")
-
-        assertSnapshot(
-          matching: viewController, as: .image(on: .iPhoneSe(.portrait)), named: "iphone-se")
-        assertSnapshot(
-          matching: viewController, as: .image(on: .iPhone8(.portrait)), named: "iphone-8")
-        assertSnapshot(
-          matching: viewController, as: .image(on: .iPhone8Plus(.portrait)), named: "iphone-8-plus")
-        assertSnapshot(
-          matching: viewController, as: .image(on: .iPhoneX(.portrait)), named: "iphone-x")
-        assertSnapshot(
-          matching: viewController, as: .image(on: .iPhoneXr(.portrait)), named: "iphone-xr")
-        assertSnapshot(
-          matching: viewController, as: .image(on: .iPhoneXsMax(.portrait)), named: "iphone-xs-max")
-        assertSnapshot(
-          matching: viewController, as: .image(on: .iPadMini(.landscape)), named: "ipad-mini")
-        assertSnapshot(
-          matching: viewController, as: .image(on: .iPad9_7(.landscape)), named: "ipad-9-7")
-        assertSnapshot(
-          matching: viewController, as: .image(on: .iPad10_2(.landscape)), named: "ipad-10-2")
-        assertSnapshot(
-          matching: viewController, as: .image(on: .iPadPro10_5(.landscape)), named: "ipad-pro-10-5"
-        )
-        assertSnapshot(
-          matching: viewController, as: .image(on: .iPadPro11(.landscape)), named: "ipad-pro-11")
-        assertSnapshot(
-          matching: viewController, as: .image(on: .iPadPro12_9(.landscape)), named: "ipad-pro-12-9"
-        )
-
-        assertSnapshot(
-          matching: viewController, as: .image(on: .iPhoneSe(.landscape)),
-          named: "iphone-se-alternative")
-        assertSnapshot(
-          matching: viewController, as: .image(on: .iPhone8(.landscape)),
-          named: "iphone-8-alternative")
-        assertSnapshot(
-          matching: viewController, as: .image(on: .iPhone8Plus(.landscape)),
+        assertSnapshot(of: viewController, as: .image(on: .iPhoneSe), named: "iphone-se")
+        assertSnapshot(of: viewController, as: .image(on: .iPhone8), named: "iphone-8")
+        assertSnapshot(of: viewController, as: .image(on: .iPhone8Plus), named: "iphone-8-plus")
+        assertSnapshot(of: viewController, as: .image(on: .iPhoneX), named: "iphone-x")
+        assertSnapshot(of: viewController, as: .image(on: .iPhoneXr), named: "iphone-xr")
+        assertSnapshot(of: viewController, as: .image(on: .iPhoneXsMax), named: "iphone-xs-max")
+        assertSnapshot(of: viewController, as: .image(on: .iPadMini), named: "ipad-mini")
+        assertSnapshot(of: viewController, as: .image(on: .iPad9_7), named: "ipad-9-7")
+        assertSnapshot(of: viewController, as: .image(on: .iPad10_2), named: "ipad-10-2")
+        assertSnapshot(of: viewController, as: .image(on: .iPadPro10_5), named: "ipad-pro-10-5")
+        assertSnapshot(of: viewController, as: .image(on: .iPadPro11), named: "ipad-pro-11")
+        assertSnapshot(of: viewController, as: .image(on: .iPadPro12_9), named: "ipad-pro-12-9")
+
+        assertSnapshot(of: viewController, as: .image(on: .iPhoneSe(.portrait)), named: "iphone-se")
+        assertSnapshot(of: viewController, as: .image(on: .iPhone8(.portrait)), named: "iphone-8")
+        assertSnapshot(
+          of: viewController, as: .image(on: .iPhone8Plus(.portrait)), named: "iphone-8-plus")
+        assertSnapshot(of: viewController, as: .image(on: .iPhoneX(.portrait)), named: "iphone-x")
+        assertSnapshot(of: viewController, as: .image(on: .iPhoneXr(.portrait)), named: "iphone-xr")
+        assertSnapshot(
+          of: viewController, as: .image(on: .iPhoneXsMax(.portrait)), named: "iphone-xs-max")
+        assertSnapshot(
+          of: viewController, as: .image(on: .iPadMini(.landscape)), named: "ipad-mini")
+        assertSnapshot(of: viewController, as: .image(on: .iPad9_7(.landscape)), named: "ipad-9-7")
+        assertSnapshot(
+          of: viewController, as: .image(on: .iPad10_2(.landscape)), named: "ipad-10-2")
+        assertSnapshot(
+          of: viewController, as: .image(on: .iPadPro10_5(.landscape)), named: "ipad-pro-10-5")
+        assertSnapshot(
+          of: viewController, as: .image(on: .iPadPro11(.landscape)), named: "ipad-pro-11")
+        assertSnapshot(
+          of: viewController, as: .image(on: .iPadPro12_9(.landscape)), named: "ipad-pro-12-9")
+
+        assertSnapshot(
+          of: viewController, as: .image(on: .iPhoneSe(.landscape)), named: "iphone-se-alternative")
+        assertSnapshot(
+          of: viewController, as: .image(on: .iPhone8(.landscape)), named: "iphone-8-alternative")
+        assertSnapshot(
+          of: viewController, as: .image(on: .iPhone8Plus(.landscape)),
           named: "iphone-8-plus-alternative")
         assertSnapshot(
-          matching: viewController, as: .image(on: .iPhoneX(.landscape)),
-          named: "iphone-x-alternative")
-        assertSnapshot(
-          matching: viewController, as: .image(on: .iPhoneXr(.landscape)),
-          named: "iphone-xr-alternative")
-        assertSnapshot(
-          matching: viewController, as: .image(on: .iPhoneXsMax(.landscape)),
+          of: viewController, as: .image(on: .iPhoneX(.landscape)), named: "iphone-x-alternative")
+        assertSnapshot(
+          of: viewController, as: .image(on: .iPhoneXr(.landscape)), named: "iphone-xr-alternative")
+        assertSnapshot(
+          of: viewController, as: .image(on: .iPhoneXsMax(.landscape)),
           named: "iphone-xs-max-alternative")
         assertSnapshot(
-          matching: viewController, as: .image(on: .iPadMini(.portrait)),
-          named: "ipad-mini-alternative")
-        assertSnapshot(
-          matching: viewController, as: .image(on: .iPad9_7(.portrait)),
-          named: "ipad-9-7-alternative")
-        assertSnapshot(
-          matching: viewController, as: .image(on: .iPad10_2(.portrait)),
-          named: "ipad-10-2-alternative")
-        assertSnapshot(
-          matching: viewController, as: .image(on: .iPadPro10_5(.portrait)),
+          of: viewController, as: .image(on: .iPadMini(.portrait)), named: "ipad-mini-alternative")
+        assertSnapshot(
+          of: viewController, as: .image(on: .iPad9_7(.portrait)), named: "ipad-9-7-alternative")
+        assertSnapshot(
+          of: viewController, as: .image(on: .iPad10_2(.portrait)), named: "ipad-10-2-alternative")
+        assertSnapshot(
+          of: viewController, as: .image(on: .iPadPro10_5(.portrait)),
           named: "ipad-pro-10-5-alternative")
         assertSnapshot(
-          matching: viewController, as: .image(on: .iPadPro11(.portrait)),
+          of: viewController, as: .image(on: .iPadPro11(.portrait)),
           named: "ipad-pro-11-alternative")
         assertSnapshot(
-          matching: viewController, as: .image(on: .iPadPro12_9(.portrait)),
+          of: viewController, as: .image(on: .iPadPro12_9(.portrait)),
           named: "ipad-pro-12-9-alternative")
       }
-=======
-      let myViewController = MyViewController()
-      let navController = UINavigationController(rootViewController: myViewController)
-      let viewController = UITabBarController()
-      viewController.setViewControllers([navController], animated: false)
-
-      assertSnapshot(of: viewController, as: .image(on: .iPhoneSe), named: "iphone-se")
-      assertSnapshot(of: viewController, as: .image(on: .iPhone8), named: "iphone-8")
-      assertSnapshot(of: viewController, as: .image(on: .iPhone8Plus), named: "iphone-8-plus")
-      assertSnapshot(of: viewController, as: .image(on: .iPhoneX), named: "iphone-x")
-      assertSnapshot(of: viewController, as: .image(on: .iPhoneXr), named: "iphone-xr")
-      assertSnapshot(of: viewController, as: .image(on: .iPhoneXsMax), named: "iphone-xs-max")
-      assertSnapshot(of: viewController, as: .image(on: .iPadMini), named: "ipad-mini")
-      assertSnapshot(of: viewController, as: .image(on: .iPad9_7), named: "ipad-9-7")
-      assertSnapshot(of: viewController, as: .image(on: .iPad10_2), named: "ipad-10-2")
-      assertSnapshot(of: viewController, as: .image(on: .iPadPro10_5), named: "ipad-pro-10-5")
-      assertSnapshot(of: viewController, as: .image(on: .iPadPro11), named: "ipad-pro-11")
-      assertSnapshot(of: viewController, as: .image(on: .iPadPro12_9), named: "ipad-pro-12-9")
-
-      assertSnapshot(of: viewController, as: .image(on: .iPhoneSe(.portrait)), named: "iphone-se")
-      assertSnapshot(of: viewController, as: .image(on: .iPhone8(.portrait)), named: "iphone-8")
-      assertSnapshot(of: viewController, as: .image(on: .iPhone8Plus(.portrait)), named: "iphone-8-plus")
-      assertSnapshot(of: viewController, as: .image(on: .iPhoneX(.portrait)), named: "iphone-x")
-      assertSnapshot(of: viewController, as: .image(on: .iPhoneXr(.portrait)), named: "iphone-xr")
-      assertSnapshot(of: viewController, as: .image(on: .iPhoneXsMax(.portrait)), named: "iphone-xs-max")
-      assertSnapshot(of: viewController, as: .image(on: .iPadMini(.landscape)), named: "ipad-mini")
-      assertSnapshot(of: viewController, as: .image(on: .iPad9_7(.landscape)), named: "ipad-9-7")
-      assertSnapshot(of: viewController, as: .image(on: .iPad10_2(.landscape)), named: "ipad-10-2")
-      assertSnapshot(of: viewController, as: .image(on: .iPadPro10_5(.landscape)), named: "ipad-pro-10-5")
-      assertSnapshot(of: viewController, as: .image(on: .iPadPro11(.landscape)), named: "ipad-pro-11")
-      assertSnapshot(of: viewController, as: .image(on: .iPadPro12_9(.landscape)), named: "ipad-pro-12-9")
-
-      assertSnapshot(
-        of: viewController, as: .image(on: .iPhoneSe(.landscape)), named: "iphone-se-alternative")
-      assertSnapshot(
-        of: viewController, as: .image(on: .iPhone8(.landscape)), named: "iphone-8-alternative")
-      assertSnapshot(
-        of: viewController, as: .image(on: .iPhone8Plus(.landscape)), named: "iphone-8-plus-alternative")
-      assertSnapshot(
-        of: viewController, as: .image(on: .iPhoneX(.landscape)), named: "iphone-x-alternative")
-      assertSnapshot(
-        of: viewController, as: .image(on: .iPhoneXr(.landscape)), named: "iphone-xr-alternative")
-      assertSnapshot(
-        of: viewController, as: .image(on: .iPhoneXsMax(.landscape)), named: "iphone-xs-max-alternative")
-      assertSnapshot(
-        of: viewController, as: .image(on: .iPadMini(.portrait)), named: "ipad-mini-alternative")
-      assertSnapshot(
-        of: viewController, as: .image(on: .iPad9_7(.portrait)), named: "ipad-9-7-alternative")
-      assertSnapshot(
-        of: viewController, as: .image(on: .iPad10_2(.portrait)), named: "ipad-10-2-alternative")
-      assertSnapshot(
-        of: viewController, as: .image(on: .iPadPro10_5(.portrait)), named: "ipad-pro-10-5-alternative")
-      assertSnapshot(
-        of: viewController, as: .image(on: .iPadPro11(.portrait)), named: "ipad-pro-11-alternative")
-      assertSnapshot(
-        of: viewController, as: .image(on: .iPadPro12_9(.portrait)), named: "ipad-pro-12-9-alternative")
-    }
->>>>>>> 26ed3a2b
     #endif
   }
 
@@ -1356,23 +872,14 @@
 
       let viewController = CollectionViewController()
 
-<<<<<<< HEAD
       assertSnapshots(
-        matching: viewController,
+        of: viewController,
         as: [
           "ipad": .image(on: .iPadPro12_9),
           "iphoneSe": .image(on: .iPhoneSe),
           "iphone8": .image(on: .iPhone8),
           "iphoneMax": .image(on: .iPhoneXsMax),
         ])
-=======
-    assertSnapshots(of: viewController, as: [
-      "ipad": .image(on: .iPadPro12_9),
-      "iphoneSe": .image(on: .iPhoneSe),
-      "iphone8": .image(on: .iPhone8),
-      "iphoneMax": .image(on: .iPhoneXsMax)
-    ])
->>>>>>> 26ed3a2b
     #endif
   }
 
@@ -1386,7 +893,7 @@
 
         allContentSizes.forEach { name, contentSize in
           assertSnapshot(
-            matching: label,
+            of: label,
             as: .image(traits: .init(preferredContentSizeCategory: contentSize)),
             named: "label-\(name)"
           )
@@ -1416,48 +923,12 @@
 
       allContentSizes.forEach { name, contentSize in
         assertSnapshot(
-<<<<<<< HEAD
-          matching: viewController,
+          of: viewController,
           as: .recursiveDescription(
             on: .iPhoneSe, traits: .init(preferredContentSizeCategory: contentSize)),
           named: "label-\(name)"
         )
       }
-=======
-          of: label,
-          as: .image(traits: .init(preferredContentSizeCategory: contentSize)),
-          named: "label-\(name)"
-        )
-      }
-    }
-    #endif
-  }
-
-  func testTraitsWithViewController() {
-    #if os(iOS)
-    let label = UILabel()
-    label.font = .preferredFont(forTextStyle: .title1)
-    label.adjustsFontForContentSizeCategory = true
-    label.text = "What's the point?"
-
-    let viewController = UIViewController()
-    viewController.view.addSubview(label)
-
-    label.translatesAutoresizingMaskIntoConstraints = false
-    NSLayoutConstraint.activate([
-      label.leadingAnchor.constraint(equalTo: viewController.view.layoutMarginsGuide.leadingAnchor),
-      label.topAnchor.constraint(equalTo: viewController.view.layoutMarginsGuide.topAnchor),
-      label.trailingAnchor.constraint(equalTo: viewController.view.layoutMarginsGuide.trailingAnchor)
-    ])
-
-    allContentSizes.forEach { name, contentSize in
-      assertSnapshot(
-        of: viewController,
-        as: .recursiveDescription(on: .iPhoneSe, traits: .init(preferredContentSizeCategory: contentSize)),
-        named: "label-\(name)"
-      )
-    }
->>>>>>> 26ed3a2b
     #endif
   }
 
@@ -1472,37 +943,21 @@
         osName = "tvOS"
       #endif
 
-<<<<<<< HEAD
       if !ProcessInfo.processInfo.environment.keys.contains("GITHUB_WORKFLOW") {
-        assertSnapshot(matching: path, as: .image, named: osName)
+        assertSnapshot(of: path, as: .image, named: osName)
       }
 
       if #available(iOS 11.0, tvOS 11.0, *) {
-        assertSnapshot(matching: path, as: .elementsDescription, named: osName)
-      }
-=======
-    if !ProcessInfo.processInfo.environment.keys.contains("GITHUB_WORKFLOW") {
-      assertSnapshot(of: path, as: .image, named: osName)
-    }
-
-    if #available(iOS 11.0, tvOS 11.0, *) {
-      assertSnapshot(of: path, as: .elementsDescription, named: osName)
-    }
->>>>>>> 26ed3a2b
+        assertSnapshot(of: path, as: .elementsDescription, named: osName)
+      }
     #endif
   }
 
   func testUIView() {
     #if os(iOS)
-<<<<<<< HEAD
       let view = UIButton(type: .contactAdd)
-      assertSnapshot(matching: view, as: .image)
-      assertSnapshot(matching: view, as: .recursiveDescription)
-=======
-    let view = UIButton(type: .contactAdd)
-    assertSnapshot(of: view, as: .image)
-    assertSnapshot(of: view, as: .recursiveDescription)
->>>>>>> 26ed3a2b
+      assertSnapshot(of: view, as: .image)
+      assertSnapshot(of: view, as: .recursiveDescription)
     #endif
   }
 
@@ -1553,7 +1008,6 @@
         }
       }
 
-<<<<<<< HEAD
       let viewDidLoadExpectation = expectation(description: "viewDidLoad")
       let viewWillAppearExpectation = expectation(description: "viewWillAppear")
       let viewDidAppearExpectation = expectation(description: "viewDidAppear")
@@ -1571,31 +1025,9 @@
         viewWillDisappearExpectation: viewWillDisappearExpectation,
         viewDidDisappearExpectation: viewDidDisappearExpectation
       )
-=======
-    let viewDidLoadExpectation = expectation(description: "viewDidLoad")
-    let viewWillAppearExpectation = expectation(description: "viewWillAppear")
-    let viewDidAppearExpectation = expectation(description: "viewDidAppear")
-    let viewWillDisappearExpectation = expectation(description: "viewWillDisappear")
-    let viewDidDisappearExpectation = expectation(description: "viewDidDisappear")
-    viewWillAppearExpectation.expectedFulfillmentCount = 4
-    viewDidAppearExpectation.expectedFulfillmentCount = 4
-    viewWillDisappearExpectation.expectedFulfillmentCount = 4
-    viewDidDisappearExpectation.expectedFulfillmentCount = 4
-
-    let viewController = ViewController(
-      viewDidLoadExpectation: viewDidLoadExpectation,
-      viewWillAppearExpectation: viewWillAppearExpectation,
-      viewDidAppearExpectation: viewDidAppearExpectation,
-      viewWillDisappearExpectation: viewWillDisappearExpectation,
-      viewDidDisappearExpectation: viewDidDisappearExpectation
-    )
-
-    assertSnapshot(of: viewController, as: .image)
-    assertSnapshot(of: viewController, as: .image)
->>>>>>> 26ed3a2b
-
-      assertSnapshot(matching: viewController, as: .image)
-      assertSnapshot(matching: viewController, as: .image)
+
+      assertSnapshot(of: viewController, as: .image)
+      assertSnapshot(of: viewController, as: .image)
 
       wait(
         for: [
@@ -1610,49 +1042,29 @@
 
   func testCALayer() {
     #if os(iOS)
-<<<<<<< HEAD
       let layer = CALayer()
       layer.frame = CGRect(x: 0, y: 0, width: 100, height: 100)
       layer.backgroundColor = UIColor.red.cgColor
       layer.borderWidth = 4.0
       layer.borderColor = UIColor.black.cgColor
-      assertSnapshot(matching: layer, as: .image)
-=======
-    let layer = CALayer()
-    layer.frame = CGRect(x: 0, y: 0, width: 100, height: 100)
-    layer.backgroundColor = UIColor.red.cgColor
-    layer.borderWidth = 4.0
-    layer.borderColor = UIColor.black.cgColor
-    assertSnapshot(of: layer, as: .image)
->>>>>>> 26ed3a2b
+      assertSnapshot(of: layer, as: .image)
     #endif
   }
 
   func testCALayerWithGradient() {
     #if os(iOS)
-<<<<<<< HEAD
       let baseLayer = CALayer()
       baseLayer.frame = CGRect(x: 0, y: 0, width: 100, height: 100)
       let gradientLayer = CAGradientLayer()
       gradientLayer.colors = [UIColor.red.cgColor, UIColor.yellow.cgColor]
       gradientLayer.frame = baseLayer.frame
       baseLayer.addSublayer(gradientLayer)
-      assertSnapshot(matching: baseLayer, as: .image)
-=======
-    let baseLayer = CALayer()
-    baseLayer.frame = CGRect(x: 0, y: 0, width: 100, height: 100)
-    let gradientLayer = CAGradientLayer()
-    gradientLayer.colors = [UIColor.red.cgColor, UIColor.yellow.cgColor]
-    gradientLayer.frame = baseLayer.frame
-    baseLayer.addSublayer(gradientLayer)
-    assertSnapshot(of: baseLayer, as: .image)
->>>>>>> 26ed3a2b
+      assertSnapshot(of: baseLayer, as: .image)
     #endif
   }
 
   func testViewControllerHierarchy() {
     #if os(iOS)
-<<<<<<< HEAD
       let page = UIPageViewController(transitionStyle: .scroll, navigationOrientation: .horizontal)
       page.setViewControllers([UIViewController()], direction: .forward, animated: false)
       let tab = UITabBarController()
@@ -1663,20 +1075,7 @@
         UINavigationController(rootViewController: UIViewController()),
         UINavigationController(rootViewController: UIViewController()),
       ]
-      assertSnapshot(matching: tab, as: .hierarchy)
-=======
-    let page = UIPageViewController(transitionStyle: .scroll, navigationOrientation: .horizontal)
-    page.setViewControllers([UIViewController()], direction: .forward, animated: false)
-    let tab = UITabBarController()
-    tab.viewControllers = [
-      UINavigationController(rootViewController: page),
-      UINavigationController(rootViewController: UIViewController()),
-      UINavigationController(rootViewController: UIViewController()),
-      UINavigationController(rootViewController: UIViewController()),
-      UINavigationController(rootViewController: UIViewController())
-    ]
-    assertSnapshot(of: tab, as: .hierarchy)
->>>>>>> 26ed3a2b
+      assertSnapshot(of: tab, as: .hierarchy)
     #endif
   }
 
@@ -1701,9 +1100,8 @@
     post.addValue("pf_session={\"user_id\":\"0\"}", forHTTPHeaderField: "Cookie")
     post.addValue("text/html", forHTTPHeaderField: "Accept")
     post.httpBody = Data("pricing[billing]=monthly&pricing[lane]=individual".utf8)
-<<<<<<< HEAD
-    assertSnapshot(matching: post, as: .raw, named: "post")
-    assertSnapshot(matching: post, as: .curl, named: "post-curl")
+    assertSnapshot(of: post, as: .raw, named: "post")
+    assertSnapshot(of: post, as: .curl, named: "post-curl")
 
     var postWithJSON = URLRequest(
       url: URL(string: "http://dummy.restapiexample.com/api/v1/create")!)
@@ -1712,20 +1110,8 @@
     postWithJSON.addValue("application/json", forHTTPHeaderField: "Accept")
     postWithJSON.httpBody = Data(
       "{\"name\":\"tammy134235345235\", \"salary\":0, \"age\":\"tammy133\"}".utf8)
-    assertSnapshot(matching: postWithJSON, as: .raw, named: "post-with-json")
-    assertSnapshot(matching: postWithJSON, as: .curl, named: "post-with-json-curl")
-=======
-    assertSnapshot(of: post, as: .raw, named: "post")
-    assertSnapshot(of: post, as: .curl, named: "post-curl")
-
-    var postWithJSON = URLRequest(url: URL(string: "http://dummy.restapiexample.com/api/v1/create")!)
-    postWithJSON.httpMethod = "POST"
-    postWithJSON.addValue("application/json", forHTTPHeaderField: "Content-Type")
-    postWithJSON.addValue("application/json", forHTTPHeaderField: "Accept")
-    postWithJSON.httpBody = Data("{\"name\":\"tammy134235345235\", \"salary\":0, \"age\":\"tammy133\"}".utf8)
     assertSnapshot(of: postWithJSON, as: .raw, named: "post-with-json")
     assertSnapshot(of: postWithJSON, as: .curl, named: "post-with-json-curl")
->>>>>>> 26ed3a2b
 
     var head = URLRequest(url: URL(string: "https://www.pointfree.co/")!)
     head.httpMethod = "HEAD"
@@ -1741,25 +1127,10 @@
       """
       {"pricing": {"lane": "individual","billing": "monthly"}}
       """.utf8)
-    _assertInlineSnapshot(
-      matching: post, as: .raw(pretty: true),
-      with: """
-        POST https://www.pointfree.co/subscribe
-        Accept: application/json
-        Cookie: pf_session={"user_id":"0"}
-
-        {
-          "pricing" : {
-            "billing" : "monthly",
-            "lane" : "individual"
-          }
-        }
-        """)
   }
 
   func testWebView() throws {
     #if os(iOS) || os(macOS)
-<<<<<<< HEAD
       let fixtureUrl = URL(fileURLWithPath: String(#file), isDirectory: false)
         .deletingLastPathComponent()
         .appendingPathComponent("__Fixtures__/pointfree.html")
@@ -1768,62 +1139,30 @@
       webView.loadHTMLString(html, baseURL: nil)
       if !ProcessInfo.processInfo.environment.keys.contains("GITHUB_WORKFLOW") {
         assertSnapshot(
-          matching: webView,
+          of: webView,
           as: .image(size: .init(width: 800, height: 600)),
           named: platform
         )
       }
-=======
-    let fixtureUrl = URL(fileURLWithPath: String(#file), isDirectory: false)
-      .deletingLastPathComponent()
-      .appendingPathComponent("__Fixtures__/pointfree.html")
-    let html = try String(contentsOf: fixtureUrl)
-    let webView = WKWebView()
-    webView.loadHTMLString(html, baseURL: nil)
-    if !ProcessInfo.processInfo.environment.keys.contains("GITHUB_WORKFLOW") {
-      assertSnapshot(
-        of: webView,
-        as: .image(size: .init(width: 800, height: 600)),
-        named: platform
-      )
-    }
->>>>>>> 26ed3a2b
     #endif
   }
 
   func testViewWithZeroHeightOrWidth() {
     #if os(iOS) || os(tvOS)
-<<<<<<< HEAD
       var rect = CGRect(x: 0, y: 0, width: 350, height: 0)
       var view = UIView(frame: rect)
       view.backgroundColor = .red
-      assertSnapshot(matching: view, as: .image, named: "noHeight")
+      assertSnapshot(of: view, as: .image, named: "noHeight")
 
       rect = CGRect(x: 0, y: 0, width: 0, height: 350)
       view = UIView(frame: rect)
       view.backgroundColor = .green
-      assertSnapshot(matching: view, as: .image, named: "noWidth")
+      assertSnapshot(of: view, as: .image, named: "noWidth")
 
       rect = CGRect(x: 0, y: 0, width: 0, height: 0)
       view = UIView(frame: rect)
       view.backgroundColor = .blue
-      assertSnapshot(matching: view, as: .image, named: "noWidth.noHeight")
-=======
-    var rect = CGRect(x: 0, y: 0, width: 350, height: 0)
-    var view = UIView(frame: rect)
-    view.backgroundColor = .red
-    assertSnapshot(of: view, as: .image, named: "noHeight")
-
-    rect = CGRect(x: 0, y: 0, width: 0, height: 350)
-    view = UIView(frame: rect)
-    view.backgroundColor = .green
-    assertSnapshot(of: view, as: .image, named: "noWidth")
-
-    rect = CGRect(x: 0, y: 0, width: 0, height: 0)
-    view = UIView(frame: rect)
-    view.backgroundColor = .blue
-    assertSnapshot(of: view, as: .image, named: "noWidth.noHeight")
->>>>>>> 26ed3a2b
+      assertSnapshot(of: view, as: .image, named: "noWidth.noHeight")
     #endif
   }
 
@@ -1833,13 +1172,8 @@
       let view = UIView(frame: rect)
       view.backgroundColor = .blue
 
-<<<<<<< HEAD
-      let failure = verifySnapshot(matching: view, as: .image, named: "notEmptyImage")
+      let failure = verifySnapshot(of: view, as: .image, named: "notEmptyImage")
       XCTAssertNotNil(failure)
-=======
-    let failure = verifySnapshot(of: view, as: .image, named: "notEmptyImage")
-    XCTAssertNotNil(failure)
->>>>>>> 26ed3a2b
     #endif
   }
 
@@ -1859,23 +1193,13 @@
       let stackView = UIStackView(arrangedSubviews: [label, webView])
       stackView.axis = .vertical
 
-<<<<<<< HEAD
       if !ProcessInfo.processInfo.environment.keys.contains("GITHUB_WORKFLOW") {
         assertSnapshot(
-          matching: stackView,
+          of: stackView,
           as: .image(size: .init(width: 800, height: 600)),
           named: platform
         )
       }
-=======
-    if !ProcessInfo.processInfo.environment.keys.contains("GITHUB_WORKFLOW") {
-      assertSnapshot(
-        of: stackView,
-        as: .image(size: .init(width: 800, height: 600)),
-        named: platform
-      )
-    }
->>>>>>> 26ed3a2b
     #endif
   }
 
@@ -1885,7 +1209,6 @@
         webView.evaluateJavaScript("document.body.children[0].classList.remove(\"hero\")")  // Change layout
       }
     }
-<<<<<<< HEAD
     func testWebViewWithManipulatingNavigationDelegate() throws {
       let manipulatingWKWebViewNavigationDelegate = ManipulatingWKWebViewNavigationDelegate()
       let webView = WKWebView()
@@ -1898,31 +1221,12 @@
       webView.loadHTMLString(html, baseURL: nil)
       if !ProcessInfo.processInfo.environment.keys.contains("GITHUB_WORKFLOW") {
         assertSnapshot(
-          matching: webView,
+          of: webView,
           as: .image(size: .init(width: 800, height: 600)),
           named: platform
         )
       }
       _ = manipulatingWKWebViewNavigationDelegate
-=======
-  }
-  func testWebViewWithManipulatingNavigationDelegate() throws {
-    let manipulatingWKWebViewNavigationDelegate = ManipulatingWKWebViewNavigationDelegate()
-    let webView = WKWebView()
-    webView.navigationDelegate = manipulatingWKWebViewNavigationDelegate
-
-    let fixtureUrl = URL(fileURLWithPath: String(#file), isDirectory: false)
-      .deletingLastPathComponent()
-      .appendingPathComponent("__Fixtures__/pointfree.html")
-    let html = try String(contentsOf: fixtureUrl)
-    webView.loadHTMLString(html, baseURL: nil)
-    if !ProcessInfo.processInfo.environment.keys.contains("GITHUB_WORKFLOW") {
-      assertSnapshot(
-        of: webView,
-        as: .image(size: .init(width: 800, height: 600)),
-        named: platform
-      )
->>>>>>> 26ed3a2b
     }
 
     final class CancellingWKWebViewNavigationDelegate: NSObject, WKNavigationDelegate {
@@ -1934,7 +1238,6 @@
         decisionHandler(.cancel)
       }
     }
-<<<<<<< HEAD
 
     func testWebViewWithCancellingNavigationDelegate() throws {
       let cancellingWKWebViewNavigationDelegate = CancellingWKWebViewNavigationDelegate()
@@ -1948,32 +1251,12 @@
       webView.loadHTMLString(html, baseURL: nil)
       if !ProcessInfo.processInfo.environment.keys.contains("GITHUB_WORKFLOW") {
         assertSnapshot(
-          matching: webView,
+          of: webView,
           as: .image(size: .init(width: 800, height: 600)),
           named: platform
         )
       }
       _ = cancellingWKWebViewNavigationDelegate
-=======
-  }
-  
-  func testWebViewWithCancellingNavigationDelegate() throws {
-    let cancellingWKWebViewNavigationDelegate = CancellingWKWebViewNavigationDelegate()
-    let webView = WKWebView()
-    webView.navigationDelegate = cancellingWKWebViewNavigationDelegate
-
-    let fixtureUrl = URL(fileURLWithPath: String(#file), isDirectory: false)
-      .deletingLastPathComponent()
-      .appendingPathComponent("__Fixtures__/pointfree.html")
-    let html = try String(contentsOf: fixtureUrl)
-    webView.loadHTMLString(html, baseURL: nil)
-    if !ProcessInfo.processInfo.environment.keys.contains("GITHUB_WORKFLOW") {
-      assertSnapshot(
-        of: webView,
-        as: .image(size: .init(width: 800, height: 600)),
-        named: platform
-      )
->>>>>>> 26ed3a2b
     }
   #endif
 
@@ -1994,29 +1277,20 @@
 
       let view = MyView().background(Color.yellow)
 
-<<<<<<< HEAD
-      assertSnapshot(matching: view, as: .image(traits: .init(userInterfaceStyle: .light)))
+      assertSnapshot(of: view, as: .image(traits: .init(userInterfaceStyle: .light)))
       assertSnapshot(
-        matching: view,
-        as: .image(layout: .sizeThatFits, traits: .init(userInterfaceStyle: .light)),
+        of: view, as: .image(layout: .sizeThatFits, traits: .init(userInterfaceStyle: .light)),
         named: "size-that-fits")
       assertSnapshot(
-        matching: view,
+        of: view,
         as: .image(
           layout: .fixed(width: 200.0, height: 100.0), traits: .init(userInterfaceStyle: .light)),
         named: "fixed")
       assertSnapshot(
-        matching: view,
+        of: view,
         as: .image(layout: .device(config: .iPhoneSe), traits: .init(userInterfaceStyle: .light)),
         named: "device")
     }
-=======
-    assertSnapshot(of: view, as: .image(traits: .init(userInterfaceStyle: .light)))
-    assertSnapshot(of: view, as: .image(layout: .sizeThatFits, traits: .init(userInterfaceStyle: .light)), named: "size-that-fits")
-    assertSnapshot(of: view, as: .image(layout: .fixed(width: 200.0, height: 100.0), traits: .init(userInterfaceStyle: .light)), named: "fixed")
-    assertSnapshot(of: view, as: .image(layout: .device(config: .iPhoneSe), traits: .init(userInterfaceStyle: .light)), named: "device")
-  }
->>>>>>> 26ed3a2b
   #endif
 
   #if os(tvOS)
@@ -2035,20 +1309,12 @@
       }
       let view = MyView().background(Color.yellow)
 
-<<<<<<< HEAD
-      assertSnapshot(matching: view, as: .image())
-      assertSnapshot(matching: view, as: .image(layout: .sizeThatFits), named: "size-that-fits")
+      assertSnapshot(of: view, as: .image())
+      assertSnapshot(of: view, as: .image(layout: .sizeThatFits), named: "size-that-fits")
       assertSnapshot(
-        matching: view, as: .image(layout: .fixed(width: 300.0, height: 100.0)), named: "fixed")
-      assertSnapshot(matching: view, as: .image(layout: .device(config: .tv)), named: "device")
+        of: view, as: .image(layout: .fixed(width: 300.0, height: 100.0)), named: "fixed")
+      assertSnapshot(of: view, as: .image(layout: .device(config: .tv)), named: "device")
     }
-=======
-    assertSnapshot(of: view, as: .image())
-    assertSnapshot(of: view, as: .image(layout: .sizeThatFits), named: "size-that-fits")
-    assertSnapshot(of: view, as: .image(layout: .fixed(width: 300.0, height: 100.0)), named: "fixed")
-    assertSnapshot(of: view, as: .image(layout: .device(config: .tv)), named: "device")
-  }
->>>>>>> 26ed3a2b
   #endif
 
   @available(*, deprecated)
