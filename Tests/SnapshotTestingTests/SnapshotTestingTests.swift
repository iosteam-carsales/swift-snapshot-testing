import Foundation
import XCTest

@testable import SnapshotTesting

#if canImport(FoundationNetworking)
  import FoundationNetworking
#endif
#if canImport(SceneKit)
  import SceneKit
#endif
#if canImport(SpriteKit)
  import SpriteKit
  import SwiftUI
#endif
#if canImport(WebKit)
  import WebKit
#endif
#if canImport(UIKit)
  import UIKit.UIView
#endif

@MainActor
final class SnapshotTestingTests: XCTestCase {
  override func setUp() {
    super.setUp()
    diffTool = "ksdiff"
    // isRecording = true
  }

  override func tearDown() {
    isRecording = false
    super.tearDown()
  }

  func testAny() async {
    struct User { let id: Int, name: String, bio: String }
    let user = User(id: 1, name: "Blobby", bio: "Blobbed around the world.")
<<<<<<< HEAD
    await assertSnapshot(of: user, as: .dump)
    await _assertInlineSnapshot(matching: user, as: .dump, with: """
    ▿ User
      - bio: "Blobbed around the world."
      - id: 1
      - name: "Blobby"
    """)
=======
    assertSnapshot(of: user, as: .dump)
>>>>>>> 731a5c2d
  }

  @available(macOS 10.13, tvOS 11.0, *)
  func testAnyAsJson() async throws {
    struct User: Encodable { let id: Int, name: String, bio: String }
    let user = User(id: 1, name: "Blobby", bio: "Blobbed around the world.")

    let data = try JSONEncoder().encode(user)
    let any = try JSONSerialization.jsonObject(with: data, options: [])

    await assertSnapshot(of: any, as: .json)
  }

<<<<<<< HEAD
  func testAnySnapshotStringConvertible() async {
    await assertSnapshot(of: "a" as Character, as: .dump, named: "character")
    await assertSnapshot(of: Data("Hello, world!".utf8), as: .dump, named: "data")
    await assertSnapshot(of: Date(timeIntervalSinceReferenceDate: 0), as: .dump, named: "date")
    await assertSnapshot(of: NSObject(), as: .dump, named: "nsobject")
    await assertSnapshot(of: "Hello, world!", as: .dump, named: "string")
    await assertSnapshot(of: "Hello, world!".dropLast(8), as: .dump, named: "substring")
    await assertSnapshot(of: URL(string: "https://www.pointfree.co")!, as: .dump, named: "url")
    // Inline
    await _assertInlineSnapshot(matching: "a" as Character, as: .dump, with: """
    - "a"
    """)
    await _assertInlineSnapshot(matching: Data("Hello, world!".utf8), as: .dump, with: """
    - 13 bytes
    """)
    await _assertInlineSnapshot(matching: Date(timeIntervalSinceReferenceDate: 0), as: .dump, with: """
    - 2001-01-01T00:00:00Z
    """)
    await _assertInlineSnapshot(matching: NSObject(), as: .dump, with: """
    - <NSObject>
    """)
    await _assertInlineSnapshot(matching: "Hello, world!", as: .dump, with: """
    - "Hello, world!"
    """)
    await _assertInlineSnapshot(matching: "Hello, world!".dropLast(8), as: .dump, with: """
    - "Hello"
    """)
    await _assertInlineSnapshot(matching: URL(string: "https://www.pointfree.co")!, as: .dump, with: """
    - https://www.pointfree.co
    """)
=======
  func testAnySnapshotStringConvertible() {
    assertSnapshot(of: "a" as Character, as: .dump, named: "character")
    assertSnapshot(of: Data("Hello, world!".utf8), as: .dump, named: "data")
    assertSnapshot(of: Date(timeIntervalSinceReferenceDate: 0), as: .dump, named: "date")
    assertSnapshot(of: NSObject(), as: .dump, named: "nsobject")
    assertSnapshot(of: "Hello, world!", as: .dump, named: "string")
    assertSnapshot(of: "Hello, world!".dropLast(8), as: .dump, named: "substring")
    assertSnapshot(of: URL(string: "https://www.pointfree.co")!, as: .dump, named: "url")
>>>>>>> 731a5c2d
  }

  @MainActor
  func testAutolayout() async {
    #if os(iOS)
      let vc = UIViewController()
      vc.view.translatesAutoresizingMaskIntoConstraints = false
      let subview = UIView()
      subview.translatesAutoresizingMaskIntoConstraints = false
      vc.view.addSubview(subview)
      NSLayoutConstraint.activate([
        subview.topAnchor.constraint(equalTo: vc.view.topAnchor),
        subview.bottomAnchor.constraint(equalTo: vc.view.bottomAnchor),
        subview.leftAnchor.constraint(equalTo: vc.view.leftAnchor),
        subview.rightAnchor.constraint(equalTo: vc.view.rightAnchor),
      ])
<<<<<<< HEAD
    await assertSnapshot(of: vc, as: .image)
=======
      assertSnapshot(of: vc, as: .image)
>>>>>>> 731a5c2d
    #endif
  }

  func testDeterministicDictionaryAndSetSnapshots() async {
    struct Person: Hashable { let name: String }
    struct DictionarySetContainer { let dict: [String: Int], set: Set<Person> }
    let set = DictionarySetContainer(
      dict: ["c": 3, "a": 1, "b": 2],
      set: [.init(name: "Brandon"), .init(name: "Stephen")]
    )
<<<<<<< HEAD
    await assertSnapshot(of: set, as: .dump)
    await _assertInlineSnapshot(matching: set, as: .dump, with: """
    ▿ DictionarySetContainer
      ▿ dict: 3 key/value pairs
        ▿ (2 elements)
          - key: "a"
          - value: 1
        ▿ (2 elements)
          - key: "b"
          - value: 2
        ▿ (2 elements)
          - key: "c"
          - value: 3
      ▿ set: 2 members
        ▿ Person
          - name: "Brandon"
        ▿ Person
          - name: "Stephen"
    """)
=======
    assertSnapshot(of: set, as: .dump)
>>>>>>> 731a5c2d
  }

  func testCaseIterable() async {
    enum Direction: String, CaseIterable {
      case up, down, left, right
      var rotatedLeft: Direction {
        switch self {
        case .up: return .left
        case .down: return .right
        case .left: return .down
        case .right: return .up
        }
      }
    }

//    await assertSnapshot(
//      of: { $0.rotatedLeft },
//      as: Snapshotting<Direction, String>.func(into: .description)
//    )
  }

  func testCGPath() async {
    #if os(iOS) || os(tvOS) || os(macOS)
      let path = CGPath.heart

      let osName: String
      #if os(iOS)
        osName = "iOS"
      #elseif os(tvOS)
        osName = "tvOS"
      #elseif os(macOS)
        osName = "macOS"
      #endif

<<<<<<< HEAD
    if !ProcessInfo.processInfo.environment.keys.contains("GITHUB_WORKFLOW") {
      await assertSnapshot(of: path, as: .image, named: osName)
    }

    if #available(iOS 11.0, OSX 10.13, tvOS 11.0, *) {
      await assertSnapshot(of: path, as: .elementsDescription, named: osName)
    }
=======
      if !ProcessInfo.processInfo.environment.keys.contains("GITHUB_WORKFLOW") {
        assertSnapshot(of: path, as: .image, named: osName)
      }

      if #available(iOS 11.0, OSX 10.13, tvOS 11.0, *) {
        assertSnapshot(of: path, as: .elementsDescription, named: osName)
      }
>>>>>>> 731a5c2d
    #endif
  }

  func testData() async {
    let data = Data([0xDE, 0xAD, 0xBE, 0xEF])

    await assertSnapshot(of: data, as: .data)
  }

  func testEncodable() async {
    struct User: Encodable { let id: Int, name: String, bio: String }
    let user = User(id: 1, name: "Blobby", bio: "Blobbed around the world.")

    if #available(iOS 11.0, macOS 10.13, tvOS 11.0, *) {
      await assertSnapshot(of: user, as: .json)
    }
    await assertSnapshot(of: user, as: .plist)
  }

  func testMixedViews() {
    //    #if os(iOS) || os(macOS)
    //    // NB: CircleCI crashes while trying to instantiate SKView.
    //    if !ProcessInfo.processInfo.environment.keys.contains("GITHUB_WORKFLOW") {
    //      let webView = WKWebView(frame: .init(x: 0, y: 0, width: 50, height: 50))
    //      webView.loadHTMLString("🌎", baseURL: nil)
    //
    //      let skView = SKView(frame: .init(x: 50, y: 0, width: 50, height: 50))
    //      let scene = SKScene(size: .init(width: 50, height: 50))
    //      let node = SKShapeNode(circleOfRadius: 15)
    //      node.fillColor = .red
    //      node.position = .init(x: 25, y: 25)
    //      scene.addChild(node)
    //      skView.presentScene(scene)
    //
    //      let view = View(frame: .init(x: 0, y: 0, width: 100, height: 50))
    //      view.addSubview(webView)
    //      view.addSubview(skView)
    //
    //      assertSnapshot(of: view, as: .image, named: platform)
    //    }
    //    #endif
  }

  func testMultipleSnapshots() async {
    await assertSnapshot(of: [1], as: .dump)
    await assertSnapshot(of: [1, 2], as: .dump)
  }

  func testNamedAssertion() async {
    struct User { let id: Int, name: String, bio: String }
    let user = User(id: 1, name: "Blobby", bio: "Blobbed around the world.")
    await assertSnapshot(of: user, as: .dump, named: "named")
  }

  func testNSBezierPath() async {
    #if os(macOS)
      let path = NSBezierPath.heart

<<<<<<< HEAD
    if !ProcessInfo.processInfo.environment.keys.contains("GITHUB_WORKFLOW") {
      await assertSnapshot(of: path, as: .image, named: "macOS")
    }

    await assertSnapshot(of: path, as: .elementsDescription, named: "macOS")
=======
      if !ProcessInfo.processInfo.environment.keys.contains("GITHUB_WORKFLOW") {
        assertSnapshot(of: path, as: .image, named: "macOS")
      }

      assertSnapshot(of: path, as: .elementsDescription, named: "macOS")
>>>>>>> 731a5c2d
    #endif
  }

  func testNSView() async {
    #if os(macOS)
<<<<<<< HEAD
    let button = NSButton()
    button.bezelStyle = .rounded
    button.title = "Push Me"
    button.sizeToFit()
    if !ProcessInfo.processInfo.environment.keys.contains("GITHUB_WORKFLOW") {
      await assertSnapshot(of: button, as: .image)
      await assertSnapshot(of: button, as: .recursiveDescription)
    }
    #endif
  }
  
  func testNSViewWithLayer() async {
    #if os(macOS)
    let view = NSView()
    view.frame = CGRect(x: 0.0, y: 0.0, width: 10.0, height: 10.0)
    view.wantsLayer = true
    view.layer?.backgroundColor = NSColor.green.cgColor
    view.layer?.cornerRadius = 5
    if !ProcessInfo.processInfo.environment.keys.contains("GITHUB_WORKFLOW") {
      await assertSnapshot(of: view, as: .image)
      await assertSnapshot(of: view, as: .recursiveDescription)
    }
=======
      let button = NSButton()
      button.bezelStyle = .rounded
      button.title = "Push Me"
      button.sizeToFit()
      if !ProcessInfo.processInfo.environment.keys.contains("GITHUB_WORKFLOW") {
        assertSnapshot(of: button, as: .image)
        assertSnapshot(of: button, as: .recursiveDescription)
      }
    #endif
  }

  func testNSViewWithLayer() {
    #if os(macOS)
      let view = NSView()
      view.frame = CGRect(x: 0.0, y: 0.0, width: 10.0, height: 10.0)
      view.wantsLayer = true
      view.layer?.backgroundColor = NSColor.green.cgColor
      view.layer?.cornerRadius = 5
      if !ProcessInfo.processInfo.environment.keys.contains("GITHUB_WORKFLOW") {
        assertSnapshot(of: view, as: .image)
        assertSnapshot(of: view, as: .recursiveDescription)
      }
>>>>>>> 731a5c2d
    #endif
  }

  @MainActor
  func testPrecision() async {
    #if os(iOS) || os(macOS) || os(tvOS)
<<<<<<< HEAD
    #if os(iOS) || os(tvOS)
    let label = UILabel()
    #if os(iOS)
    label.frame = CGRect(origin: .zero, size: CGSize(width: 43.5, height: 20.5))
    #elseif os(tvOS)
    label.frame = CGRect(origin: .zero, size: CGSize(width: 98, height: 46))
    #endif
    label.backgroundColor = .white
    #elseif os(macOS)
    let label = NSTextField()
    label.frame = CGRect(origin: .zero, size: CGSize(width: 37, height: 16))
    label.backgroundColor = .white
    label.isBezeled = false
    label.isEditable = false
    #endif
    if !ProcessInfo.processInfo.environment.keys.contains("GITHUB_WORKFLOW") {
      label.text = "Hello."
      await assertSnapshot(of: label, as: .image(precision: 0.9), named: platform)
      label.text = "Hello"
      await assertSnapshot(of: label, as: .image(precision: 0.9), named: platform)
    }
=======
      #if os(iOS) || os(tvOS)
        let label = UILabel()
        #if os(iOS)
          label.frame = CGRect(origin: .zero, size: CGSize(width: 43.5, height: 20.5))
        #elseif os(tvOS)
          label.frame = CGRect(origin: .zero, size: CGSize(width: 98, height: 46))
        #endif
        label.backgroundColor = .white
      #elseif os(macOS)
        let label = NSTextField()
        label.frame = CGRect(origin: .zero, size: CGSize(width: 37, height: 16))
        label.backgroundColor = .white
        label.isBezeled = false
        label.isEditable = false
      #endif
      if !ProcessInfo.processInfo.environment.keys.contains("GITHUB_WORKFLOW") {
        label.text = "Hello."
        assertSnapshot(of: label, as: .image(precision: 0.9), named: platform)
        label.text = "Hello"
        assertSnapshot(of: label, as: .image(precision: 0.9), named: platform)
      }
>>>>>>> 731a5c2d
    #endif
  }

  func testImagePrecision() async throws {
    #if os(iOS) || os(tvOS) || os(macOS)
      let imageURL = URL(fileURLWithPath: String(#file), isDirectory: false)
        .deletingLastPathComponent()
        .appendingPathComponent("__Fixtures__/testImagePrecision.reference.png")
      #if os(iOS) || os(tvOS)
        let image = try XCTUnwrap(UIImage(contentsOfFile: imageURL.path))
      #elseif os(macOS)
        let image = try XCTUnwrap(NSImage(byReferencing: imageURL))
      #endif

<<<<<<< HEAD
    await assertSnapshot(of: image, as: .image(precision: 0.995), named: "exact")
    if #available(iOS 11.0, tvOS 11.0, macOS 10.13, *) {
      await assertSnapshot(of: image, as: .image(perceptualPrecision: 0.98), named: "perceptual")
    }
=======
      assertSnapshot(of: image, as: .image(precision: 0.995), named: "exact")
      if #available(iOS 11.0, tvOS 11.0, macOS 10.13, *) {
        assertSnapshot(of: image, as: .image(perceptualPrecision: 0.98), named: "perceptual")
      }
>>>>>>> 731a5c2d
    #endif
  }

  func testSCNView() {
    // #if os(iOS) || os(macOS) || os(tvOS)
    // // NB: CircleCI crashes while trying to instantiate SCNView.
    // if !ProcessInfo.processInfo.environment.keys.contains("GITHUB_WORKFLOW") {
    //   let scene = SCNScene()
    //
    //   let sphereGeometry = SCNSphere(radius: 3)
    //   sphereGeometry.segmentCount = 200
    //   let sphereNode = SCNNode(geometry: sphereGeometry)
    //   sphereNode.position = SCNVector3Zero
    //   scene.rootNode.addChildNode(sphereNode)
    //
    //   sphereGeometry.firstMaterial?.diffuse.contents = URL(fileURLWithPath: String(#file), isDirectory: false)
    //     .deletingLastPathComponent()
    //     .appendingPathComponent("__Fixtures__/earth.png")
    //
    //   let cameraNode = SCNNode()
    //   cameraNode.camera = SCNCamera()
    //   cameraNode.position = SCNVector3Make(0, 0, 8)
    //   scene.rootNode.addChildNode(cameraNode)
    //
    //   let omniLight = SCNLight()
    //   omniLight.type = .omni
    //   let omniLightNode = SCNNode()
    //   omniLightNode.light = omniLight
    //   omniLightNode.position = SCNVector3Make(10, 10, 10)
    //   scene.rootNode.addChildNode(omniLightNode)
    //
    //   assertSnapshot(
    //     of: scene,
    //     as: .image(size: .init(width: 500, height: 500)),
    //     named: platform
    //   )
    // }
    // #endif
  }

  func testSKView() {
    // #if os(iOS) || os(macOS) || os(tvOS)
    // // NB: CircleCI crashes while trying to instantiate SKView.
    // if !ProcessInfo.processInfo.environment.keys.contains("GITHUB_WORKFLOW") {
    //   let scene = SKScene(size: .init(width: 50, height: 50))
    //   let node = SKShapeNode(circleOfRadius: 15)
    //   node.fillColor = .red
    //   node.position = .init(x: 25, y: 25)
    //   scene.addChild(node)
    //
    //   assertSnapshot(
    //     of: scene,
    //     as: .image(size: .init(width: 50, height: 50)),
    //     named: platform
    //   )
    // }
    // #endif
  }

  @MainActor
  func testTableViewController() async {
    #if os(iOS)
      class TableViewController: UITableViewController {
        override func viewDidLoad() {
          super.viewDidLoad()
          self.tableView.register(UITableViewCell.self, forCellReuseIdentifier: "Cell")
        }
        override func tableView(_ tableView: UITableView, numberOfRowsInSection section: Int) -> Int
        {
          return 10
        }
        override func tableView(_ tableView: UITableView, cellForRowAt indexPath: IndexPath)
          -> UITableViewCell
        {
          let cell = tableView.dequeueReusableCell(withIdentifier: "Cell", for: indexPath)
          cell.textLabel?.text = "\(indexPath.row)"
          return cell
        }
      }
<<<<<<< HEAD
    }
    let tableViewController = TableViewController()
    await assertSnapshot(of: tableViewController, as: .image(on: .iPhoneSe))
=======
      let tableViewController = TableViewController()
      assertSnapshot(of: tableViewController, as: .image(on: .iPhoneSe))
>>>>>>> 731a5c2d
    #endif
  }

  @MainActor
  func testAssertMultipleSnapshot() async {
    #if os(iOS)
      class TableViewController: UITableViewController {
        override func viewDidLoad() {
          super.viewDidLoad()
          self.tableView.register(UITableViewCell.self, forCellReuseIdentifier: "Cell")
        }
        override func tableView(_ tableView: UITableView, numberOfRowsInSection section: Int) -> Int
        {
          return 10
        }
        override func tableView(_ tableView: UITableView, cellForRowAt indexPath: IndexPath)
          -> UITableViewCell
        {
          let cell = tableView.dequeueReusableCell(withIdentifier: "Cell", for: indexPath)
          cell.textLabel?.text = "\(indexPath.row)"
          return cell
        }
      }
<<<<<<< HEAD
    }
    let tableViewController = TableViewController()
    await assertSnapshots(of: tableViewController, as: ["iPhoneSE-image" : .image(on: .iPhoneSe), "iPad-image" : .image(on: .iPadMini)])
    await assertSnapshots(of: tableViewController, as: [.image(on: .iPhoneX), .image(on: .iPhoneXsMax)])
=======
      let tableViewController = TableViewController()
      assertSnapshots(
        of: tableViewController,
        as: ["iPhoneSE-image": .image(on: .iPhoneSe), "iPad-image": .image(on: .iPadMini)])
      assertSnapshots(
        of: tableViewController, as: [.image(on: .iPhoneX), .image(on: .iPhoneXsMax)])
>>>>>>> 731a5c2d
    #endif
  }

  @MainActor
  func testTraits() async {
    #if os(iOS) || os(tvOS)
      if #available(iOS 11.0, tvOS 11.0, *) {
        class MyViewController: UIViewController {
          let topLabel = UILabel()
          let leadingLabel = UILabel()
          let trailingLabel = UILabel()
          let bottomLabel = UILabel()

          override func viewDidLoad() {
            super.viewDidLoad()

            self.navigationItem.leftBarButtonItem = .init(
              barButtonSystemItem: .add, target: nil, action: nil)

            self.view.backgroundColor = .white

            self.topLabel.text = "What's"
            self.leadingLabel.text = "the"
            self.trailingLabel.text = "point"
            self.bottomLabel.text = "?"

            self.topLabel.translatesAutoresizingMaskIntoConstraints = false
            self.leadingLabel.translatesAutoresizingMaskIntoConstraints = false
            self.trailingLabel.translatesAutoresizingMaskIntoConstraints = false
            self.bottomLabel.translatesAutoresizingMaskIntoConstraints = false

            self.view.addSubview(self.topLabel)
            self.view.addSubview(self.leadingLabel)
            self.view.addSubview(self.trailingLabel)
            self.view.addSubview(self.bottomLabel)

            NSLayoutConstraint.activate([
              self.topLabel.topAnchor.constraint(equalTo: self.view.safeAreaLayoutGuide.topAnchor),
              self.topLabel.centerXAnchor.constraint(
                equalTo: self.view.safeAreaLayoutGuide.centerXAnchor),
              self.leadingLabel.leadingAnchor.constraint(
                equalTo: self.view.safeAreaLayoutGuide.leadingAnchor),
              self.leadingLabel.trailingAnchor.constraint(
                lessThanOrEqualTo: self.view.safeAreaLayoutGuide.centerXAnchor),
              //            self.leadingLabel.trailingAnchor.constraint(equalTo: self.view.safeAreaLayoutGuide.centerXAnchor),
              self.leadingLabel.centerYAnchor.constraint(
                equalTo: self.view.safeAreaLayoutGuide.centerYAnchor),
              self.trailingLabel.leadingAnchor.constraint(
                greaterThanOrEqualTo: self.view.safeAreaLayoutGuide.centerXAnchor),
              self.trailingLabel.trailingAnchor.constraint(
                equalTo: self.view.safeAreaLayoutGuide.trailingAnchor),
              self.trailingLabel.centerYAnchor.constraint(
                equalTo: self.view.safeAreaLayoutGuide.centerYAnchor),
              self.bottomLabel.bottomAnchor.constraint(
                equalTo: self.view.safeAreaLayoutGuide.bottomAnchor),
              self.bottomLabel.centerXAnchor.constraint(
                equalTo: self.view.safeAreaLayoutGuide.centerXAnchor),
            ])
          }

          override func traitCollectionDidChange(_ previousTraitCollection: UITraitCollection?) {
            super.traitCollectionDidChange(previousTraitCollection)
            self.topLabel.font = .preferredFont(
              forTextStyle: .headline, compatibleWith: self.traitCollection)
            self.leadingLabel.font = .preferredFont(
              forTextStyle: .body, compatibleWith: self.traitCollection)
            self.trailingLabel.font = .preferredFont(
              forTextStyle: .body, compatibleWith: self.traitCollection)
            self.bottomLabel.font = .preferredFont(
              forTextStyle: .subheadline, compatibleWith: self.traitCollection)
            self.view.setNeedsUpdateConstraints()
            self.view.updateConstraintsIfNeeded()
          }
        }

        let viewController = MyViewController()

        #if os(iOS)
          assertSnapshot(of: viewController, as: .image(on: .iPhoneSe), named: "iphone-se")
          assertSnapshot(of: viewController, as: .image(on: .iPhone8), named: "iphone-8")
          assertSnapshot(of: viewController, as: .image(on: .iPhone8Plus), named: "iphone-8-plus")
          assertSnapshot(of: viewController, as: .image(on: .iPhoneX), named: "iphone-x")
          assertSnapshot(of: viewController, as: .image(on: .iPhoneXr), named: "iphone-xr")
          assertSnapshot(of: viewController, as: .image(on: .iPhoneXsMax), named: "iphone-xs-max")
          assertSnapshot(of: viewController, as: .image(on: .iPadMini), named: "ipad-mini")
          assertSnapshot(of: viewController, as: .image(on: .iPad9_7), named: "ipad-9-7")
          assertSnapshot(of: viewController, as: .image(on: .iPad10_2), named: "ipad-10-2")
          assertSnapshot(of: viewController, as: .image(on: .iPadPro10_5), named: "ipad-pro-10-5")
          assertSnapshot(of: viewController, as: .image(on: .iPadPro11), named: "ipad-pro-11")
          assertSnapshot(of: viewController, as: .image(on: .iPadPro12_9), named: "ipad-pro-12-9")

          assertSnapshot(
            of: viewController, as: .recursiveDescription(on: .iPhoneSe), named: "iphone-se")
          assertSnapshot(
            of: viewController, as: .recursiveDescription(on: .iPhone8), named: "iphone-8")
          assertSnapshot(
            of: viewController, as: .recursiveDescription(on: .iPhone8Plus), named: "iphone-8-plus")
          assertSnapshot(
            of: viewController, as: .recursiveDescription(on: .iPhoneX), named: "iphone-x")
          assertSnapshot(
            of: viewController, as: .recursiveDescription(on: .iPhoneXr), named: "iphone-xr")
          assertSnapshot(
            of: viewController, as: .recursiveDescription(on: .iPhoneXsMax), named: "iphone-xs-max")
          assertSnapshot(
            of: viewController, as: .recursiveDescription(on: .iPadMini), named: "ipad-mini")
          assertSnapshot(
            of: viewController, as: .recursiveDescription(on: .iPad9_7), named: "ipad-9-7")
          assertSnapshot(
            of: viewController, as: .recursiveDescription(on: .iPad10_2), named: "ipad-10-2")
          assertSnapshot(
            of: viewController, as: .recursiveDescription(on: .iPadPro10_5), named: "ipad-pro-10-5")
          assertSnapshot(
            of: viewController, as: .recursiveDescription(on: .iPadPro11), named: "ipad-pro-11")
          assertSnapshot(
            of: viewController, as: .recursiveDescription(on: .iPadPro12_9), named: "ipad-pro-12-9")

          assertSnapshot(
            of: viewController, as: .image(on: .iPhoneSe(.portrait)), named: "iphone-se")
          assertSnapshot(of: viewController, as: .image(on: .iPhone8(.portrait)), named: "iphone-8")
          assertSnapshot(
            of: viewController, as: .image(on: .iPhone8Plus(.portrait)), named: "iphone-8-plus")
          assertSnapshot(of: viewController, as: .image(on: .iPhoneX(.portrait)), named: "iphone-x")
          assertSnapshot(
            of: viewController, as: .image(on: .iPhoneXr(.portrait)), named: "iphone-xr")
          assertSnapshot(
            of: viewController, as: .image(on: .iPhoneXsMax(.portrait)), named: "iphone-xs-max")
          assertSnapshot(
            of: viewController, as: .image(on: .iPadMini(.landscape)), named: "ipad-mini")
          assertSnapshot(
            of: viewController, as: .image(on: .iPad9_7(.landscape)), named: "ipad-9-7")
          assertSnapshot(
            of: viewController, as: .image(on: .iPad10_2(.landscape)), named: "ipad-10-2")
          assertSnapshot(
            of: viewController, as: .image(on: .iPadPro10_5(.landscape)), named: "ipad-pro-10-5")
          assertSnapshot(
            of: viewController, as: .image(on: .iPadPro11(.landscape)), named: "ipad-pro-11")
          assertSnapshot(
            of: viewController, as: .image(on: .iPadPro12_9(.landscape)), named: "ipad-pro-12-9")

          assertSnapshot(
            of: viewController, as: .image(on: .iPadMini(.landscape(splitView: .oneThird))),
            named: "ipad-mini-33-split-landscape")
          assertSnapshot(
            of: viewController, as: .image(on: .iPadMini(.landscape(splitView: .oneHalf))),
            named: "ipad-mini-50-split-landscape")
          assertSnapshot(
            of: viewController, as: .image(on: .iPadMini(.landscape(splitView: .twoThirds))),
            named: "ipad-mini-66-split-landscape")
          assertSnapshot(
            of: viewController, as: .image(on: .iPadMini(.portrait(splitView: .oneThird))),
            named: "ipad-mini-33-split-portrait")
          assertSnapshot(
            of: viewController, as: .image(on: .iPadMini(.portrait(splitView: .twoThirds))),
            named: "ipad-mini-66-split-portrait")

          assertSnapshot(
            of: viewController, as: .image(on: .iPad9_7(.landscape(splitView: .oneThird))),
            named: "ipad-9-7-33-split-landscape")
          assertSnapshot(
            of: viewController, as: .image(on: .iPad9_7(.landscape(splitView: .oneHalf))),
            named: "ipad-9-7-50-split-landscape")
          assertSnapshot(
            of: viewController, as: .image(on: .iPad9_7(.landscape(splitView: .twoThirds))),
            named: "ipad-9-7-66-split-landscape")
          assertSnapshot(
            of: viewController, as: .image(on: .iPad9_7(.portrait(splitView: .oneThird))),
            named: "ipad-9-7-33-split-portrait")
          assertSnapshot(
            of: viewController, as: .image(on: .iPad9_7(.portrait(splitView: .twoThirds))),
            named: "ipad-9-7-66-split-portrait")

          assertSnapshot(
            of: viewController, as: .image(on: .iPad10_2(.landscape(splitView: .oneThird))),
            named: "ipad-10-2-split-landscape")
          assertSnapshot(
            of: viewController, as: .image(on: .iPad10_2(.landscape(splitView: .oneHalf))),
            named: "ipad-10-2-50-split-landscape")
          assertSnapshot(
            of: viewController, as: .image(on: .iPad10_2(.landscape(splitView: .twoThirds))),
            named: "ipad-10-2-66-split-landscape")
          assertSnapshot(
            of: viewController, as: .image(on: .iPad10_2(.portrait(splitView: .oneThird))),
            named: "ipad-10-2-33-split-portrait")
          assertSnapshot(
            of: viewController, as: .image(on: .iPad10_2(.portrait(splitView: .twoThirds))),
            named: "ipad-10-2-66-split-portrait")

          assertSnapshot(
            of: viewController, as: .image(on: .iPadPro10_5(.landscape(splitView: .oneThird))),
            named: "ipad-pro-10inch-33-split-landscape")
          assertSnapshot(
            of: viewController, as: .image(on: .iPadPro10_5(.landscape(splitView: .oneHalf))),
            named: "ipad-pro-10inch-50-split-landscape")
          assertSnapshot(
            of: viewController, as: .image(on: .iPadPro10_5(.landscape(splitView: .twoThirds))),
            named: "ipad-pro-10inch-66-split-landscape")
          assertSnapshot(
            of: viewController, as: .image(on: .iPadPro10_5(.portrait(splitView: .oneThird))),
            named: "ipad-pro-10inch-33-split-portrait")
          assertSnapshot(
            of: viewController, as: .image(on: .iPadPro10_5(.portrait(splitView: .twoThirds))),
            named: "ipad-pro-10inch-66-split-portrait")

<<<<<<< HEAD
      #if os(iOS)
      await assertSnapshot(of: viewController, as: .image(on: .iPhoneSe), named: "iphone-se")
      await assertSnapshot(of: viewController, as: .image(on: .iPhone8), named: "iphone-8")
      await assertSnapshot(of: viewController, as: .image(on: .iPhone8Plus), named: "iphone-8-plus")
      await assertSnapshot(of: viewController, as: .image(on: .iPhoneX), named: "iphone-x")
      await assertSnapshot(of: viewController, as: .image(on: .iPhoneXr), named: "iphone-xr")
      await assertSnapshot(of: viewController, as: .image(on: .iPhoneXsMax), named: "iphone-xs-max")
      await assertSnapshot(of: viewController, as: .image(on: .iPadMini), named: "ipad-mini")
      await assertSnapshot(of: viewController, as: .image(on: .iPad9_7), named: "ipad-9-7")
      await assertSnapshot(of: viewController, as: .image(on: .iPad10_2), named: "ipad-10-2")
      await assertSnapshot(of: viewController, as: .image(on: .iPadPro10_5), named: "ipad-pro-10-5")
      await assertSnapshot(of: viewController, as: .image(on: .iPadPro11), named: "ipad-pro-11")
      await assertSnapshot(of: viewController, as: .image(on: .iPadPro12_9), named: "ipad-pro-12-9")

      await assertSnapshot(of: viewController, as: .recursiveDescription(on: .iPhoneSe), named: "iphone-se")
      await assertSnapshot(of: viewController, as: .recursiveDescription(on: .iPhone8), named: "iphone-8")
      await assertSnapshot(of: viewController, as: .recursiveDescription(on: .iPhone8Plus), named: "iphone-8-plus")
      await assertSnapshot(of: viewController, as: .recursiveDescription(on: .iPhoneX), named: "iphone-x")
      await assertSnapshot(of: viewController, as: .recursiveDescription(on: .iPhoneXr), named: "iphone-xr")
      await assertSnapshot(of: viewController, as: .recursiveDescription(on: .iPhoneXsMax), named: "iphone-xs-max")
      await assertSnapshot(of: viewController, as: .recursiveDescription(on: .iPadMini), named: "ipad-mini")
      await assertSnapshot(of: viewController, as: .recursiveDescription(on: .iPad9_7), named: "ipad-9-7")
      await assertSnapshot(of: viewController, as: .recursiveDescription(on: .iPad10_2), named: "ipad-10-2")
      await assertSnapshot(of: viewController, as: .recursiveDescription(on: .iPadPro10_5), named: "ipad-pro-10-5")
      await assertSnapshot(of: viewController, as: .recursiveDescription(on: .iPadPro11), named: "ipad-pro-11")
      await assertSnapshot(of: viewController, as: .recursiveDescription(on: .iPadPro12_9), named: "ipad-pro-12-9")

      await assertSnapshot(of: viewController, as: .image(on: .iPhoneSe(.portrait)), named: "iphone-se")
      await assertSnapshot(of: viewController, as: .image(on: .iPhone8(.portrait)), named: "iphone-8")
      await assertSnapshot(of: viewController, as: .image(on: .iPhone8Plus(.portrait)), named: "iphone-8-plus")
      await assertSnapshot(of: viewController, as: .image(on: .iPhoneX(.portrait)), named: "iphone-x")
      await assertSnapshot(of: viewController, as: .image(on: .iPhoneXr(.portrait)), named: "iphone-xr")
      await assertSnapshot(of: viewController, as: .image(on: .iPhoneXsMax(.portrait)), named: "iphone-xs-max")
      await assertSnapshot(of: viewController, as: .image(on: .iPadMini(.landscape)), named: "ipad-mini")
      await assertSnapshot(of: viewController, as: .image(on: .iPad9_7(.landscape)), named: "ipad-9-7")
      await assertSnapshot(of: viewController, as: .image(on: .iPad10_2(.landscape)), named: "ipad-10-2")
      await assertSnapshot(of: viewController, as: .image(on: .iPadPro10_5(.landscape)), named: "ipad-pro-10-5")
      await assertSnapshot(of: viewController, as: .image(on: .iPadPro11(.landscape)), named: "ipad-pro-11")
      await assertSnapshot(of: viewController, as: .image(on: .iPadPro12_9(.landscape)), named: "ipad-pro-12-9")

      await assertSnapshot(of: viewController, as: .image(on: .iPadMini(.landscape(splitView: .oneThird))), named: "ipad-mini-33-split-landscape")
      await assertSnapshot(of: viewController, as: .image(on: .iPadMini(.landscape(splitView: .oneHalf))), named: "ipad-mini-50-split-landscape")
      await assertSnapshot(of: viewController, as: .image(on: .iPadMini(.landscape(splitView: .twoThirds))), named: "ipad-mini-66-split-landscape")
      await assertSnapshot(of: viewController, as: .image(on: .iPadMini(.portrait(splitView: .oneThird))), named: "ipad-mini-33-split-portrait")
      await assertSnapshot(of: viewController, as: .image(on: .iPadMini(.portrait(splitView: .twoThirds))), named: "ipad-mini-66-split-portrait")

      await assertSnapshot(of: viewController, as: .image(on: .iPad9_7(.landscape(splitView: .oneThird))), named: "ipad-9-7-33-split-landscape")
      await assertSnapshot(of: viewController, as: .image(on: .iPad9_7(.landscape(splitView: .oneHalf))), named: "ipad-9-7-50-split-landscape")
      await assertSnapshot(of: viewController, as: .image(on: .iPad9_7(.landscape(splitView: .twoThirds))), named: "ipad-9-7-66-split-landscape")
      await assertSnapshot(of: viewController, as: .image(on: .iPad9_7(.portrait(splitView: .oneThird))), named: "ipad-9-7-33-split-portrait")
      await assertSnapshot(of: viewController, as: .image(on: .iPad9_7(.portrait(splitView: .twoThirds))), named: "ipad-9-7-66-split-portrait")

      await assertSnapshot(of: viewController, as: .image(on: .iPad10_2(.landscape(splitView: .oneThird))), named: "ipad-10-2-split-landscape")
      await assertSnapshot(of: viewController, as: .image(on: .iPad10_2(.landscape(splitView: .oneHalf))), named: "ipad-10-2-50-split-landscape")
      await assertSnapshot(of: viewController, as: .image(on: .iPad10_2(.landscape(splitView: .twoThirds))), named: "ipad-10-2-66-split-landscape")
      await assertSnapshot(of: viewController, as: .image(on: .iPad10_2(.portrait(splitView: .oneThird))), named: "ipad-10-2-33-split-portrait")
      await assertSnapshot(of: viewController, as: .image(on: .iPad10_2(.portrait(splitView: .twoThirds))), named: "ipad-10-2-66-split-portrait")

      await assertSnapshot(of: viewController, as: .image(on: .iPadPro10_5(.landscape(splitView: .oneThird))), named: "ipad-pro-10inch-33-split-landscape")
      await assertSnapshot(of: viewController, as: .image(on: .iPadPro10_5(.landscape(splitView: .oneHalf))), named: "ipad-pro-10inch-50-split-landscape")
      await assertSnapshot(of: viewController, as: .image(on: .iPadPro10_5(.landscape(splitView: .twoThirds))), named: "ipad-pro-10inch-66-split-landscape")
      await assertSnapshot(of: viewController, as: .image(on: .iPadPro10_5(.portrait(splitView: .oneThird))), named: "ipad-pro-10inch-33-split-portrait")
      await assertSnapshot(of: viewController, as: .image(on: .iPadPro10_5(.portrait(splitView: .twoThirds))), named: "ipad-pro-10inch-66-split-portrait")

      await assertSnapshot(of: viewController, as: .image(on: .iPadPro11(.landscape(splitView: .oneThird))), named: "ipad-pro-11inch-33-split-landscape")
      await assertSnapshot(of: viewController, as: .image(on: .iPadPro11(.landscape(splitView: .oneHalf))), named: "ipad-pro-11inch-50-split-landscape")
      await assertSnapshot(of: viewController, as: .image(on: .iPadPro11(.landscape(splitView: .twoThirds))), named: "ipad-pro-11inch-66-split-landscape")
      await assertSnapshot(of: viewController, as: .image(on: .iPadPro11(.portrait(splitView: .oneThird))), named: "ipad-pro-11inch-33-split-portrait")
      await assertSnapshot(of: viewController, as: .image(on: .iPadPro11(.portrait(splitView: .twoThirds))), named: "ipad-pro-11inch-66-split-portrait")

      await assertSnapshot(of: viewController, as: .image(on: .iPadPro12_9(.landscape(splitView: .oneThird))), named: "ipad-pro-12inch-33-split-landscape")
      await assertSnapshot(of: viewController, as: .image(on: .iPadPro12_9(.landscape(splitView: .oneHalf))), named: "ipad-pro-12inch-50-split-landscape")
      await assertSnapshot(of: viewController, as: .image(on: .iPadPro12_9(.landscape(splitView: .twoThirds))), named: "ipad-pro-12inch-66-split-landscape")
      await assertSnapshot(of: viewController, as: .image(on: .iPadPro12_9(.portrait(splitView: .oneThird))), named: "ipad-pro-12inch-33-split-portrait")
      await assertSnapshot(of: viewController, as: .image(on: .iPadPro12_9(.portrait(splitView: .twoThirds))), named: "ipad-pro-12inch-66-split-portrait")

      await assertSnapshot(
        of: viewController, as: .image(on: .iPhoneSe(.landscape)), named: "iphone-se-alternative")
      await assertSnapshot(
        of: viewController, as: .image(on: .iPhone8(.landscape)), named: "iphone-8-alternative")
      await assertSnapshot(
        of: viewController, as: .image(on: .iPhone8Plus(.landscape)), named: "iphone-8-plus-alternative")
      await assertSnapshot(
        of: viewController, as: .image(on: .iPhoneX(.landscape)), named: "iphone-x-alternative")
      await assertSnapshot(
        of: viewController, as: .image(on: .iPhoneXr(.landscape)), named: "iphone-xr-alternative")
      await assertSnapshot(
        of: viewController, as: .image(on: .iPhoneXsMax(.landscape)), named: "iphone-xs-max-alternative")
      await assertSnapshot(
        of: viewController, as: .image(on: .iPadMini(.portrait)), named: "ipad-mini-alternative")
      await assertSnapshot(
        of: viewController, as: .image(on: .iPad9_7(.portrait)), named: "ipad-9-7-alternative")
      await assertSnapshot(
        of: viewController, as: .image(on: .iPad10_2(.portrait)), named: "ipad-10-2-alternative")
      await assertSnapshot(
        of: viewController, as: .image(on: .iPadPro10_5(.portrait)), named: "ipad-pro-10-5-alternative")
      await assertSnapshot(
        of: viewController, as: .image(on: .iPadPro11(.portrait)), named: "ipad-pro-11-alternative")
      await assertSnapshot(
        of: viewController, as: .image(on: .iPadPro12_9(.portrait)), named: "ipad-pro-12-9-alternative")

      for (name, contentSize) in allContentSizes {
        await assertSnapshot(
          of: viewController,
          as: .image(on: .iPhoneSe, traits: .init(preferredContentSizeCategory: contentSize)),
          named: "iphone-se-\(name)"
        )
      }
      #elseif os(tvOS)
      await assertSnapshot(
        of: viewController, as: .image(on: .tv), named: "tv")
      await assertSnapshot(
        of: viewController, as: .image(on: .tv4K), named: "tv4k")
      #endif
    }
=======
          assertSnapshot(
            of: viewController, as: .image(on: .iPadPro11(.landscape(splitView: .oneThird))),
            named: "ipad-pro-11inch-33-split-landscape")
          assertSnapshot(
            of: viewController, as: .image(on: .iPadPro11(.landscape(splitView: .oneHalf))),
            named: "ipad-pro-11inch-50-split-landscape")
          assertSnapshot(
            of: viewController, as: .image(on: .iPadPro11(.landscape(splitView: .twoThirds))),
            named: "ipad-pro-11inch-66-split-landscape")
          assertSnapshot(
            of: viewController, as: .image(on: .iPadPro11(.portrait(splitView: .oneThird))),
            named: "ipad-pro-11inch-33-split-portrait")
          assertSnapshot(
            of: viewController, as: .image(on: .iPadPro11(.portrait(splitView: .twoThirds))),
            named: "ipad-pro-11inch-66-split-portrait")

          assertSnapshot(
            of: viewController, as: .image(on: .iPadPro12_9(.landscape(splitView: .oneThird))),
            named: "ipad-pro-12inch-33-split-landscape")
          assertSnapshot(
            of: viewController, as: .image(on: .iPadPro12_9(.landscape(splitView: .oneHalf))),
            named: "ipad-pro-12inch-50-split-landscape")
          assertSnapshot(
            of: viewController, as: .image(on: .iPadPro12_9(.landscape(splitView: .twoThirds))),
            named: "ipad-pro-12inch-66-split-landscape")
          assertSnapshot(
            of: viewController, as: .image(on: .iPadPro12_9(.portrait(splitView: .oneThird))),
            named: "ipad-pro-12inch-33-split-portrait")
          assertSnapshot(
            of: viewController, as: .image(on: .iPadPro12_9(.portrait(splitView: .twoThirds))),
            named: "ipad-pro-12inch-66-split-portrait")

          assertSnapshot(
            of: viewController, as: .image(on: .iPhoneSe(.landscape)),
            named: "iphone-se-alternative")
          assertSnapshot(
            of: viewController, as: .image(on: .iPhone8(.landscape)), named: "iphone-8-alternative")
          assertSnapshot(
            of: viewController, as: .image(on: .iPhone8Plus(.landscape)),
            named: "iphone-8-plus-alternative")
          assertSnapshot(
            of: viewController, as: .image(on: .iPhoneX(.landscape)), named: "iphone-x-alternative")
          assertSnapshot(
            of: viewController, as: .image(on: .iPhoneXr(.landscape)),
            named: "iphone-xr-alternative")
          assertSnapshot(
            of: viewController, as: .image(on: .iPhoneXsMax(.landscape)),
            named: "iphone-xs-max-alternative")
          assertSnapshot(
            of: viewController, as: .image(on: .iPadMini(.portrait)), named: "ipad-mini-alternative"
          )
          assertSnapshot(
            of: viewController, as: .image(on: .iPad9_7(.portrait)), named: "ipad-9-7-alternative")
          assertSnapshot(
            of: viewController, as: .image(on: .iPad10_2(.portrait)), named: "ipad-10-2-alternative"
          )
          assertSnapshot(
            of: viewController, as: .image(on: .iPadPro10_5(.portrait)),
            named: "ipad-pro-10-5-alternative")
          assertSnapshot(
            of: viewController, as: .image(on: .iPadPro11(.portrait)),
            named: "ipad-pro-11-alternative")
          assertSnapshot(
            of: viewController, as: .image(on: .iPadPro12_9(.portrait)),
            named: "ipad-pro-12-9-alternative")

          allContentSizes.forEach { name, contentSize in
            assertSnapshot(
              of: viewController,
              as: .image(on: .iPhoneSe, traits: .init(preferredContentSizeCategory: contentSize)),
              named: "iphone-se-\(name)"
            )
          }
        #elseif os(tvOS)
          assertSnapshot(
            of: viewController, as: .image(on: .tv), named: "tv")
          assertSnapshot(
            of: viewController, as: .image(on: .tv4K), named: "tv4k")
        #endif
      }
>>>>>>> 731a5c2d
    #endif
  }

  @MainActor
  func testTraitsEmbeddedInTabNavigation() async {
    #if os(iOS)
      if #available(iOS 11.0, *) {
        class MyViewController: UIViewController {
          let topLabel = UILabel()
          let leadingLabel = UILabel()
          let trailingLabel = UILabel()
          let bottomLabel = UILabel()

          override func viewDidLoad() {
            super.viewDidLoad()

            self.navigationItem.leftBarButtonItem = .init(
              barButtonSystemItem: .add, target: nil, action: nil)

            self.view.backgroundColor = .white

            self.topLabel.text = "What's"
            self.leadingLabel.text = "the"
            self.trailingLabel.text = "point"
            self.bottomLabel.text = "?"

            self.topLabel.translatesAutoresizingMaskIntoConstraints = false
            self.leadingLabel.translatesAutoresizingMaskIntoConstraints = false
            self.trailingLabel.translatesAutoresizingMaskIntoConstraints = false
            self.bottomLabel.translatesAutoresizingMaskIntoConstraints = false

            self.view.addSubview(self.topLabel)
            self.view.addSubview(self.leadingLabel)
            self.view.addSubview(self.trailingLabel)
            self.view.addSubview(self.bottomLabel)

            NSLayoutConstraint.activate([
              self.topLabel.topAnchor.constraint(equalTo: self.view.safeAreaLayoutGuide.topAnchor),
              self.topLabel.centerXAnchor.constraint(
                equalTo: self.view.safeAreaLayoutGuide.centerXAnchor),
              self.leadingLabel.leadingAnchor.constraint(
                equalTo: self.view.safeAreaLayoutGuide.leadingAnchor),
              self.leadingLabel.trailingAnchor.constraint(
                lessThanOrEqualTo: self.view.safeAreaLayoutGuide.centerXAnchor),
              //            self.leadingLabel.trailingAnchor.constraint(equalTo: self.view.safeAreaLayoutGuide.centerXAnchor),
              self.leadingLabel.centerYAnchor.constraint(
                equalTo: self.view.safeAreaLayoutGuide.centerYAnchor),
              self.trailingLabel.leadingAnchor.constraint(
                greaterThanOrEqualTo: self.view.safeAreaLayoutGuide.centerXAnchor),
              self.trailingLabel.trailingAnchor.constraint(
                equalTo: self.view.safeAreaLayoutGuide.trailingAnchor),
              self.trailingLabel.centerYAnchor.constraint(
                equalTo: self.view.safeAreaLayoutGuide.centerYAnchor),
              self.bottomLabel.bottomAnchor.constraint(
                equalTo: self.view.safeAreaLayoutGuide.bottomAnchor),
              self.bottomLabel.centerXAnchor.constraint(
                equalTo: self.view.safeAreaLayoutGuide.centerXAnchor),
            ])
          }

          override func traitCollectionDidChange(_ previousTraitCollection: UITraitCollection?) {
            super.traitCollectionDidChange(previousTraitCollection)
            self.topLabel.font = .preferredFont(
              forTextStyle: .headline, compatibleWith: self.traitCollection)
            self.leadingLabel.font = .preferredFont(
              forTextStyle: .body, compatibleWith: self.traitCollection)
            self.trailingLabel.font = .preferredFont(
              forTextStyle: .body, compatibleWith: self.traitCollection)
            self.bottomLabel.font = .preferredFont(
              forTextStyle: .subheadline, compatibleWith: self.traitCollection)
            self.view.setNeedsUpdateConstraints()
            self.view.updateConstraintsIfNeeded()
          }
        }

<<<<<<< HEAD
        override func traitCollectionDidChange(_ previousTraitCollection: UITraitCollection?) {
          super.traitCollectionDidChange(previousTraitCollection)
          self.topLabel.font = .preferredFont(forTextStyle: .headline, compatibleWith: self.traitCollection)
          self.leadingLabel.font = .preferredFont(forTextStyle: .body, compatibleWith: self.traitCollection)
          self.trailingLabel.font = .preferredFont(forTextStyle: .body, compatibleWith: self.traitCollection)
          self.bottomLabel.font = .preferredFont(forTextStyle: .subheadline, compatibleWith: self.traitCollection)
          self.view.setNeedsUpdateConstraints()
          self.view.updateConstraintsIfNeeded()
        }
      }

      let myViewController = MyViewController()
      let navController = UINavigationController(rootViewController: myViewController)
      let viewController = UITabBarController()
      viewController.setViewControllers([navController], animated: false)

      await assertSnapshot(of: viewController, as: .image(on: .iPhoneSe), named: "iphone-se")
      await assertSnapshot(of: viewController, as: .image(on: .iPhone8), named: "iphone-8")
      await assertSnapshot(of: viewController, as: .image(on: .iPhone8Plus), named: "iphone-8-plus")
      await assertSnapshot(of: viewController, as: .image(on: .iPhoneX), named: "iphone-x")
      await assertSnapshot(of: viewController, as: .image(on: .iPhoneXr), named: "iphone-xr")
      await assertSnapshot(of: viewController, as: .image(on: .iPhoneXsMax), named: "iphone-xs-max")
      await assertSnapshot(of: viewController, as: .image(on: .iPadMini), named: "ipad-mini")
      await assertSnapshot(of: viewController, as: .image(on: .iPad9_7), named: "ipad-9-7")
      await assertSnapshot(of: viewController, as: .image(on: .iPad10_2), named: "ipad-10-2")
      await assertSnapshot(of: viewController, as: .image(on: .iPadPro10_5), named: "ipad-pro-10-5")
      await assertSnapshot(of: viewController, as: .image(on: .iPadPro11), named: "ipad-pro-11")
      await assertSnapshot(of: viewController, as: .image(on: .iPadPro12_9), named: "ipad-pro-12-9")

      await assertSnapshot(of: viewController, as: .image(on: .iPhoneSe(.portrait)), named: "iphone-se")
      await assertSnapshot(of: viewController, as: .image(on: .iPhone8(.portrait)), named: "iphone-8")
      await assertSnapshot(of: viewController, as: .image(on: .iPhone8Plus(.portrait)), named: "iphone-8-plus")
      await assertSnapshot(of: viewController, as: .image(on: .iPhoneX(.portrait)), named: "iphone-x")
      await assertSnapshot(of: viewController, as: .image(on: .iPhoneXr(.portrait)), named: "iphone-xr")
      await assertSnapshot(of: viewController, as: .image(on: .iPhoneXsMax(.portrait)), named: "iphone-xs-max")
      await assertSnapshot(of: viewController, as: .image(on: .iPadMini(.landscape)), named: "ipad-mini")
      await assertSnapshot(of: viewController, as: .image(on: .iPad9_7(.landscape)), named: "ipad-9-7")
      await assertSnapshot(of: viewController, as: .image(on: .iPad10_2(.landscape)), named: "ipad-10-2")
      await assertSnapshot(of: viewController, as: .image(on: .iPadPro10_5(.landscape)), named: "ipad-pro-10-5")
      await assertSnapshot(of: viewController, as: .image(on: .iPadPro11(.landscape)), named: "ipad-pro-11")
      await assertSnapshot(of: viewController, as: .image(on: .iPadPro12_9(.landscape)), named: "ipad-pro-12-9")

      await assertSnapshot(
        of: viewController, as: .image(on: .iPhoneSe(.landscape)), named: "iphone-se-alternative")
      await assertSnapshot(
        of: viewController, as: .image(on: .iPhone8(.landscape)), named: "iphone-8-alternative")
      await assertSnapshot(
        of: viewController, as: .image(on: .iPhone8Plus(.landscape)), named: "iphone-8-plus-alternative")
      await assertSnapshot(
        of: viewController, as: .image(on: .iPhoneX(.landscape)), named: "iphone-x-alternative")
      await assertSnapshot(
        of: viewController, as: .image(on: .iPhoneXr(.landscape)), named: "iphone-xr-alternative")
      await assertSnapshot(
        of: viewController, as: .image(on: .iPhoneXsMax(.landscape)), named: "iphone-xs-max-alternative")
      await assertSnapshot(
        of: viewController, as: .image(on: .iPadMini(.portrait)), named: "ipad-mini-alternative")
      await assertSnapshot(
        of: viewController, as: .image(on: .iPad9_7(.portrait)), named: "ipad-9-7-alternative")
      await assertSnapshot(
        of: viewController, as: .image(on: .iPad10_2(.portrait)), named: "ipad-10-2-alternative")
      await assertSnapshot(
        of: viewController, as: .image(on: .iPadPro10_5(.portrait)), named: "ipad-pro-10-5-alternative")
      await assertSnapshot(
        of: viewController, as: .image(on: .iPadPro11(.portrait)), named: "ipad-pro-11-alternative")
      await assertSnapshot(
        of: viewController, as: .image(on: .iPadPro12_9(.portrait)), named: "ipad-pro-12-9-alternative")
    }
=======
        let myViewController = MyViewController()
        let navController = UINavigationController(rootViewController: myViewController)
        let viewController = UITabBarController()
        viewController.setViewControllers([navController], animated: false)

        assertSnapshot(of: viewController, as: .image(on: .iPhoneSe), named: "iphone-se")
        assertSnapshot(of: viewController, as: .image(on: .iPhone8), named: "iphone-8")
        assertSnapshot(of: viewController, as: .image(on: .iPhone8Plus), named: "iphone-8-plus")
        assertSnapshot(of: viewController, as: .image(on: .iPhoneX), named: "iphone-x")
        assertSnapshot(of: viewController, as: .image(on: .iPhoneXr), named: "iphone-xr")
        assertSnapshot(of: viewController, as: .image(on: .iPhoneXsMax), named: "iphone-xs-max")
        assertSnapshot(of: viewController, as: .image(on: .iPadMini), named: "ipad-mini")
        assertSnapshot(of: viewController, as: .image(on: .iPad9_7), named: "ipad-9-7")
        assertSnapshot(of: viewController, as: .image(on: .iPad10_2), named: "ipad-10-2")
        assertSnapshot(of: viewController, as: .image(on: .iPadPro10_5), named: "ipad-pro-10-5")
        assertSnapshot(of: viewController, as: .image(on: .iPadPro11), named: "ipad-pro-11")
        assertSnapshot(of: viewController, as: .image(on: .iPadPro12_9), named: "ipad-pro-12-9")

        assertSnapshot(of: viewController, as: .image(on: .iPhoneSe(.portrait)), named: "iphone-se")
        assertSnapshot(of: viewController, as: .image(on: .iPhone8(.portrait)), named: "iphone-8")
        assertSnapshot(
          of: viewController, as: .image(on: .iPhone8Plus(.portrait)), named: "iphone-8-plus")
        assertSnapshot(of: viewController, as: .image(on: .iPhoneX(.portrait)), named: "iphone-x")
        assertSnapshot(of: viewController, as: .image(on: .iPhoneXr(.portrait)), named: "iphone-xr")
        assertSnapshot(
          of: viewController, as: .image(on: .iPhoneXsMax(.portrait)), named: "iphone-xs-max")
        assertSnapshot(
          of: viewController, as: .image(on: .iPadMini(.landscape)), named: "ipad-mini")
        assertSnapshot(of: viewController, as: .image(on: .iPad9_7(.landscape)), named: "ipad-9-7")
        assertSnapshot(
          of: viewController, as: .image(on: .iPad10_2(.landscape)), named: "ipad-10-2")
        assertSnapshot(
          of: viewController, as: .image(on: .iPadPro10_5(.landscape)), named: "ipad-pro-10-5")
        assertSnapshot(
          of: viewController, as: .image(on: .iPadPro11(.landscape)), named: "ipad-pro-11")
        assertSnapshot(
          of: viewController, as: .image(on: .iPadPro12_9(.landscape)), named: "ipad-pro-12-9")

        assertSnapshot(
          of: viewController, as: .image(on: .iPhoneSe(.landscape)), named: "iphone-se-alternative")
        assertSnapshot(
          of: viewController, as: .image(on: .iPhone8(.landscape)), named: "iphone-8-alternative")
        assertSnapshot(
          of: viewController, as: .image(on: .iPhone8Plus(.landscape)),
          named: "iphone-8-plus-alternative")
        assertSnapshot(
          of: viewController, as: .image(on: .iPhoneX(.landscape)), named: "iphone-x-alternative")
        assertSnapshot(
          of: viewController, as: .image(on: .iPhoneXr(.landscape)), named: "iphone-xr-alternative")
        assertSnapshot(
          of: viewController, as: .image(on: .iPhoneXsMax(.landscape)),
          named: "iphone-xs-max-alternative")
        assertSnapshot(
          of: viewController, as: .image(on: .iPadMini(.portrait)), named: "ipad-mini-alternative")
        assertSnapshot(
          of: viewController, as: .image(on: .iPad9_7(.portrait)), named: "ipad-9-7-alternative")
        assertSnapshot(
          of: viewController, as: .image(on: .iPad10_2(.portrait)), named: "ipad-10-2-alternative")
        assertSnapshot(
          of: viewController, as: .image(on: .iPadPro10_5(.portrait)),
          named: "ipad-pro-10-5-alternative")
        assertSnapshot(
          of: viewController, as: .image(on: .iPadPro11(.portrait)),
          named: "ipad-pro-11-alternative")
        assertSnapshot(
          of: viewController, as: .image(on: .iPadPro12_9(.portrait)),
          named: "ipad-pro-12-9-alternative")
      }
>>>>>>> 731a5c2d
    #endif
  }

  @MainActor
  func testCollectionViewsWithMultipleScreenSizes() async {
    #if os(iOS)

      final class CollectionViewController: UIViewController, UICollectionViewDataSource,
        UICollectionViewDelegateFlowLayout
      {

        let flowLayout: UICollectionViewFlowLayout = {
          let layout = UICollectionViewFlowLayout()
          layout.scrollDirection = .horizontal
          layout.minimumLineSpacing = 20
          return layout
        }()

        lazy var collectionView = UICollectionView(frame: .zero, collectionViewLayout: flowLayout)

        override func viewDidLoad() {
          super.viewDidLoad()

          view.backgroundColor = .white
          view.addSubview(collectionView)

          collectionView.backgroundColor = .white
          collectionView.dataSource = self
          collectionView.delegate = self
          collectionView.register(UICollectionViewCell.self, forCellWithReuseIdentifier: "Cell")
          collectionView.translatesAutoresizingMaskIntoConstraints = false

          NSLayoutConstraint.activate([
            collectionView.leadingAnchor.constraint(equalTo: view.layoutMarginsGuide.leadingAnchor),
            collectionView.topAnchor.constraint(equalTo: view.layoutMarginsGuide.topAnchor),
            collectionView.trailingAnchor.constraint(
              equalTo: view.layoutMarginsGuide.trailingAnchor),
            collectionView.bottomAnchor.constraint(equalTo: view.layoutMarginsGuide.bottomAnchor),
          ])

          collectionView.reloadData()
        }

        override func viewDidLayoutSubviews() {
          super.viewDidLayoutSubviews()
          collectionView.collectionViewLayout.invalidateLayout()
        }

        override func traitCollectionDidChange(_ previousTraitCollection: UITraitCollection?) {
          super.traitCollectionDidChange(previousTraitCollection)
          collectionView.collectionViewLayout.invalidateLayout()
        }

        func collectionView(_ collectionView: UICollectionView, cellForItemAt indexPath: IndexPath)
          -> UICollectionViewCell
        {
          let cell = collectionView.dequeueReusableCell(withReuseIdentifier: "Cell", for: indexPath)
          cell.contentView.backgroundColor = .orange
          return cell
        }

        func collectionView(_ collectionView: UICollectionView, numberOfItemsInSection section: Int)
          -> Int
        {
          return 20
        }

        func collectionView(
          _ collectionView: UICollectionView,
          layout collectionViewLayout: UICollectionViewLayout,
          sizeForItemAt indexPath: IndexPath
        ) -> CGSize {
          return CGSize(
            width: min(collectionView.frame.width - 50, 300),
            height: collectionView.frame.height
          )
        }

      }

      let viewController = CollectionViewController()

<<<<<<< HEAD
    await assertSnapshots(of: viewController, as: [
      "ipad": .image(on: .iPadPro12_9),
      "iphoneSe": .image(on: .iPhoneSe),
      "iphone8": .image(on: .iPhone8),
      "iphoneMax": .image(on: .iPhoneXsMax)
    ])
=======
      assertSnapshots(
        of: viewController,
        as: [
          "ipad": .image(on: .iPadPro12_9),
          "iphoneSe": .image(on: .iPhoneSe),
          "iphone8": .image(on: .iPhone8),
          "iphoneMax": .image(on: .iPhoneXsMax),
        ])
>>>>>>> 731a5c2d
    #endif
  }

  @MainActor
  func testTraitsWithView() async {
    #if os(iOS)
      if #available(iOS 11.0, *) {
        let label = UILabel()
        label.font = .preferredFont(forTextStyle: .title1)
        label.adjustsFontForContentSizeCategory = true
        label.text = "What's the point?"

        allContentSizes.forEach { name, contentSize in
          assertSnapshot(
            of: label,
            as: .image(traits: .init(preferredContentSizeCategory: contentSize)),
            named: "label-\(name)"
          )
        }
      }
    #endif
  }

  func testTraitsWithViewController() {
    #if os(iOS)
      let label = UILabel()
      label.font = .preferredFont(forTextStyle: .title1)
      label.adjustsFontForContentSizeCategory = true
      label.text = "What's the point?"

<<<<<<< HEAD
      for (name, contentSize) in allContentSizes {
        await assertSnapshot(
          of: label,
          as: .image(traits: .init(preferredContentSizeCategory: contentSize)),
          named: "label-\(name)"
        )
      }
    }
    #endif
  }

  @MainActor
  func testTraitsWithViewController() async {
    #if os(iOS)
    let label = UILabel()
    label.font = .preferredFont(forTextStyle: .title1)
    label.adjustsFontForContentSizeCategory = true
    label.text = "What's the point?"

    let viewController = UIViewController()
    viewController.view.addSubview(label)

    label.translatesAutoresizingMaskIntoConstraints = false
    NSLayoutConstraint.activate([
      label.leadingAnchor.constraint(equalTo: viewController.view.layoutMarginsGuide.leadingAnchor),
      label.topAnchor.constraint(equalTo: viewController.view.layoutMarginsGuide.topAnchor),
      label.trailingAnchor.constraint(equalTo: viewController.view.layoutMarginsGuide.trailingAnchor)
    ])

    for (name, contentSize) in allContentSizes {
      await assertSnapshot(
        of: viewController,
        as: .recursiveDescription(on: .iPhoneSe, traits: .init(preferredContentSizeCategory: contentSize)),
        named: "label-\(name)"
      )
    }
=======
      let viewController = UIViewController()
      viewController.view.addSubview(label)

      label.translatesAutoresizingMaskIntoConstraints = false
      NSLayoutConstraint.activate([
        label.leadingAnchor.constraint(
          equalTo: viewController.view.layoutMarginsGuide.leadingAnchor),
        label.topAnchor.constraint(equalTo: viewController.view.layoutMarginsGuide.topAnchor),
        label.trailingAnchor.constraint(
          equalTo: viewController.view.layoutMarginsGuide.trailingAnchor),
      ])

      allContentSizes.forEach { name, contentSize in
        assertSnapshot(
          of: viewController,
          as: .recursiveDescription(
            on: .iPhoneSe, traits: .init(preferredContentSizeCategory: contentSize)),
          named: "label-\(name)"
        )
      }
>>>>>>> 731a5c2d
    #endif
  }

  func testUIBezierPath() async {
    #if os(iOS) || os(tvOS)
      let path = UIBezierPath.heart

      let osName: String
      #if os(iOS)
        osName = "iOS"
      #elseif os(tvOS)
        osName = "tvOS"
      #endif

<<<<<<< HEAD
    if !ProcessInfo.processInfo.environment.keys.contains("GITHUB_WORKFLOW") {
      await assertSnapshot(of: path, as: .image, named: osName)
    }

    if #available(iOS 11.0, tvOS 11.0, *) {
      await assertSnapshot(of: path, as: .elementsDescription, named: osName)
    }
=======
      if !ProcessInfo.processInfo.environment.keys.contains("GITHUB_WORKFLOW") {
        assertSnapshot(of: path, as: .image, named: osName)
      }

      if #available(iOS 11.0, tvOS 11.0, *) {
        assertSnapshot(of: path, as: .elementsDescription, named: osName)
      }
>>>>>>> 731a5c2d
    #endif
  }

  @MainActor
  func testUIView() async {
    #if os(iOS)
<<<<<<< HEAD
    let view = UIButton(type: .contactAdd)
    await assertSnapshot(of: view, as: .image)
    await assertSnapshot(of: view, as: .recursiveDescription)
=======
      let view = UIButton(type: .contactAdd)
      assertSnapshot(of: view, as: .image)
      assertSnapshot(of: view, as: .recursiveDescription)
>>>>>>> 731a5c2d
    #endif
  }

  @MainActor
  func testUIViewControllerLifeCycle() async {
    #if os(iOS)
      class ViewController: UIViewController {
        let viewDidLoadExpectation: XCTestExpectation
        let viewWillAppearExpectation: XCTestExpectation
        let viewDidAppearExpectation: XCTestExpectation
        let viewWillDisappearExpectation: XCTestExpectation
        let viewDidDisappearExpectation: XCTestExpectation
        init(
          viewDidLoadExpectation: XCTestExpectation,
          viewWillAppearExpectation: XCTestExpectation,
          viewDidAppearExpectation: XCTestExpectation,
          viewWillDisappearExpectation: XCTestExpectation,
          viewDidDisappearExpectation: XCTestExpectation
        ) {
          self.viewDidLoadExpectation = viewDidLoadExpectation
          self.viewWillAppearExpectation = viewWillAppearExpectation
          self.viewDidAppearExpectation = viewDidAppearExpectation
          self.viewWillDisappearExpectation = viewWillDisappearExpectation
          self.viewDidDisappearExpectation = viewDidDisappearExpectation
          super.init(nibName: nil, bundle: nil)
        }
        required init?(coder: NSCoder) {
          fatalError("init(coder:) has not been implemented")
        }
        override func viewDidLoad() {
          super.viewDidLoad()
          viewDidLoadExpectation.fulfill()
        }
        override func viewWillAppear(_ animated: Bool) {
          super.viewWillAppear(animated)
          viewWillAppearExpectation.fulfill()
        }
        override func viewDidAppear(_ animated: Bool) {
          super.viewDidAppear(animated)
          viewDidAppearExpectation.fulfill()
        }
        override func viewWillDisappear(_ animated: Bool) {
          super.viewWillDisappear(animated)
          viewWillDisappearExpectation.fulfill()
        }
        override func viewDidDisappear(_ animated: Bool) {
          super.viewDidDisappear(animated)
          viewDidDisappearExpectation.fulfill()
        }
      }

<<<<<<< HEAD
    await assertSnapshot(of: viewController, as: .image)
    await assertSnapshot(of: viewController, as: .image)
=======
      let viewDidLoadExpectation = expectation(description: "viewDidLoad")
      let viewWillAppearExpectation = expectation(description: "viewWillAppear")
      let viewDidAppearExpectation = expectation(description: "viewDidAppear")
      let viewWillDisappearExpectation = expectation(description: "viewWillDisappear")
      let viewDidDisappearExpectation = expectation(description: "viewDidDisappear")
      viewWillAppearExpectation.expectedFulfillmentCount = 4
      viewDidAppearExpectation.expectedFulfillmentCount = 4
      viewWillDisappearExpectation.expectedFulfillmentCount = 4
      viewDidDisappearExpectation.expectedFulfillmentCount = 4

      let viewController = ViewController(
        viewDidLoadExpectation: viewDidLoadExpectation,
        viewWillAppearExpectation: viewWillAppearExpectation,
        viewDidAppearExpectation: viewDidAppearExpectation,
        viewWillDisappearExpectation: viewWillDisappearExpectation,
        viewDidDisappearExpectation: viewDidDisappearExpectation
      )
>>>>>>> 731a5c2d

      assertSnapshot(of: viewController, as: .image)
      assertSnapshot(of: viewController, as: .image)

      wait(
        for: [
          viewDidLoadExpectation,
          viewWillAppearExpectation,
          viewDidAppearExpectation,
          viewWillDisappearExpectation,
          viewDidDisappearExpectation,
        ], timeout: 1.0, enforceOrder: true)
    #endif
  }

  func testCALayer() async {
    #if os(iOS)
<<<<<<< HEAD
    let layer = CALayer()
    layer.frame = CGRect(x: 0, y: 0, width: 100, height: 100)
    layer.backgroundColor = UIColor.red.cgColor
    layer.borderWidth = 4.0
    layer.borderColor = UIColor.black.cgColor
    await assertSnapshot(of: layer, as: .image)
=======
      let layer = CALayer()
      layer.frame = CGRect(x: 0, y: 0, width: 100, height: 100)
      layer.backgroundColor = UIColor.red.cgColor
      layer.borderWidth = 4.0
      layer.borderColor = UIColor.black.cgColor
      assertSnapshot(of: layer, as: .image)
>>>>>>> 731a5c2d
    #endif
  }

  func testCALayerWithGradient() async {
    #if os(iOS)
<<<<<<< HEAD
    let baseLayer = CALayer()
    baseLayer.frame = CGRect(x: 0, y: 0, width: 100, height: 100)
    let gradientLayer = CAGradientLayer()
    gradientLayer.colors = [UIColor.red.cgColor, UIColor.yellow.cgColor]
    gradientLayer.frame = baseLayer.frame
    baseLayer.addSublayer(gradientLayer)
    await assertSnapshot(of: baseLayer, as: .image)
=======
      let baseLayer = CALayer()
      baseLayer.frame = CGRect(x: 0, y: 0, width: 100, height: 100)
      let gradientLayer = CAGradientLayer()
      gradientLayer.colors = [UIColor.red.cgColor, UIColor.yellow.cgColor]
      gradientLayer.frame = baseLayer.frame
      baseLayer.addSublayer(gradientLayer)
      assertSnapshot(of: baseLayer, as: .image)
>>>>>>> 731a5c2d
    #endif
  }

  @MainActor
  func testViewControllerHierarchy() async {
    #if os(iOS)
<<<<<<< HEAD
    let page = UIPageViewController(transitionStyle: .scroll, navigationOrientation: .horizontal)
    page.setViewControllers([UIViewController()], direction: .forward, animated: false)
    let tab = UITabBarController()
    tab.viewControllers = [
      UINavigationController(rootViewController: page),
      UINavigationController(rootViewController: UIViewController()),
      UINavigationController(rootViewController: UIViewController()),
      UINavigationController(rootViewController: UIViewController()),
      UINavigationController(rootViewController: UIViewController())
    ]
    await assertSnapshot(of: tab, as: .hierarchy)
=======
      let page = UIPageViewController(transitionStyle: .scroll, navigationOrientation: .horizontal)
      page.setViewControllers([UIViewController()], direction: .forward, animated: false)
      let tab = UITabBarController()
      tab.viewControllers = [
        UINavigationController(rootViewController: page),
        UINavigationController(rootViewController: UIViewController()),
        UINavigationController(rootViewController: UIViewController()),
        UINavigationController(rootViewController: UIViewController()),
        UINavigationController(rootViewController: UIViewController()),
      ]
      assertSnapshot(of: tab, as: .hierarchy)
>>>>>>> 731a5c2d
    #endif
  }

  func testURLRequest() async {
    var get = URLRequest(url: URL(string: "https://www.pointfree.co/")!)
    get.addValue("pf_session={}", forHTTPHeaderField: "Cookie")
    get.addValue("text/html", forHTTPHeaderField: "Accept")
    get.addValue("application/json", forHTTPHeaderField: "Content-Type")
    await assertSnapshot(of: get, as: .raw, named: "get")
    await assertSnapshot(of: get, as: .curl, named: "get-curl")

    var getWithQuery = URLRequest(
      url: URL(string: "https://www.pointfree.co?key_2=value_2&key_1=value_1&key_3=value_3")!)
    getWithQuery.addValue("pf_session={}", forHTTPHeaderField: "Cookie")
    getWithQuery.addValue("text/html", forHTTPHeaderField: "Accept")
    getWithQuery.addValue("application/json", forHTTPHeaderField: "Content-Type")
    await assertSnapshot(of: getWithQuery, as: .raw, named: "get-with-query")
    await assertSnapshot(of: getWithQuery, as: .curl, named: "get-with-query-curl")

    var post = URLRequest(url: URL(string: "https://www.pointfree.co/subscribe")!)
    post.httpMethod = "POST"
    post.addValue("pf_session={\"user_id\":\"0\"}", forHTTPHeaderField: "Cookie")
    post.addValue("text/html", forHTTPHeaderField: "Accept")
    post.httpBody = Data("pricing[billing]=monthly&pricing[lane]=individual".utf8)
    await assertSnapshot(of: post, as: .raw, named: "post")
    await assertSnapshot(of: post, as: .curl, named: "post-curl")

    var postWithJSON = URLRequest(
      url: URL(string: "http://dummy.restapiexample.com/api/v1/create")!)
    postWithJSON.httpMethod = "POST"
    postWithJSON.addValue("application/json", forHTTPHeaderField: "Content-Type")
    postWithJSON.addValue("application/json", forHTTPHeaderField: "Accept")
<<<<<<< HEAD
    postWithJSON.httpBody = Data("{\"name\":\"tammy134235345235\", \"salary\":0, \"age\":\"tammy133\"}".utf8)
    await assertSnapshot(of: postWithJSON, as: .raw, named: "post-with-json")
    await assertSnapshot(of: postWithJSON, as: .curl, named: "post-with-json-curl")
=======
    postWithJSON.httpBody = Data(
      "{\"name\":\"tammy134235345235\", \"salary\":0, \"age\":\"tammy133\"}".utf8)
    assertSnapshot(of: postWithJSON, as: .raw, named: "post-with-json")
    assertSnapshot(of: postWithJSON, as: .curl, named: "post-with-json-curl")
>>>>>>> 731a5c2d

    var head = URLRequest(url: URL(string: "https://www.pointfree.co/")!)
    head.httpMethod = "HEAD"
    head.addValue("pf_session={}", forHTTPHeaderField: "Cookie")
    await assertSnapshot(of: head, as: .raw, named: "head")
    await assertSnapshot(of: head, as: .curl, named: "head-curl")

    post = URLRequest(url: URL(string: "https://www.pointfree.co/subscribe")!)
    post.httpMethod = "POST"
    post.addValue("pf_session={\"user_id\":\"0\"}", forHTTPHeaderField: "Cookie")
    post.addValue("application/json", forHTTPHeaderField: "Accept")
<<<<<<< HEAD
    post.httpBody = Data("""
                         {"pricing": {"lane": "individual","billing": "monthly"}}
                         """.utf8)
    await _assertInlineSnapshot(matching: post, as: .raw(pretty: true), with: """
    POST https://www.pointfree.co/subscribe
    Accept: application/json
    Cookie: pf_session={"user_id":"0"}
    
    {
      "pricing" : {
        "billing" : "monthly",
        "lane" : "individual"
      }
    }
    """)
=======
    post.httpBody = Data(
      """
      {"pricing": {"lane": "individual","billing": "monthly"}}
      """.utf8)
>>>>>>> 731a5c2d
  }

  @MainActor
  func testWebView() async throws {
    #if os(iOS) || os(macOS)
<<<<<<< HEAD
    let fixtureUrl = URL(fileURLWithPath: String(#file), isDirectory: false)
      .deletingLastPathComponent()
      .appendingPathComponent("__Fixtures__/pointfree.html")
    let html = try String(contentsOf: fixtureUrl)
    let webView = WKWebView()
    webView.loadHTMLString(html, baseURL: nil)
    if !ProcessInfo.processInfo.environment.keys.contains("GITHUB_WORKFLOW") {
      await assertSnapshot(
        of: webView,
        as: .image(size: .init(width: 800, height: 600)),
        named: platform
      )
    }
=======
      let fixtureUrl = URL(fileURLWithPath: String(#file), isDirectory: false)
        .deletingLastPathComponent()
        .appendingPathComponent("__Fixtures__/pointfree.html")
      let html = try String(contentsOf: fixtureUrl)
      let webView = WKWebView()
      webView.loadHTMLString(html, baseURL: nil)
      if !ProcessInfo.processInfo.environment.keys.contains("GITHUB_WORKFLOW") {
        assertSnapshot(
          of: webView,
          as: .image(size: .init(width: 800, height: 600)),
          named: platform
        )
      }
>>>>>>> 731a5c2d
    #endif
  }

  @MainActor
  func testViewWithZeroHeightOrWidth() async {
    #if os(iOS) || os(tvOS)
<<<<<<< HEAD
    var rect = CGRect(x: 0, y: 0, width: 350, height: 0)
    var view = UIView(frame: rect)
    view.backgroundColor = .red
    await assertSnapshot(of: view, as: .image, named: "noHeight")

    rect = CGRect(x: 0, y: 0, width: 0, height: 350)
    view = UIView(frame: rect)
    view.backgroundColor = .green
    await assertSnapshot(of: view, as: .image, named: "noWidth")

    rect = CGRect(x: 0, y: 0, width: 0, height: 0)
    view = UIView(frame: rect)
    view.backgroundColor = .blue
    await assertSnapshot(of: view, as: .image, named: "noWidth.noHeight")
=======
      var rect = CGRect(x: 0, y: 0, width: 350, height: 0)
      var view = UIView(frame: rect)
      view.backgroundColor = .red
      assertSnapshot(of: view, as: .image, named: "noHeight")

      rect = CGRect(x: 0, y: 0, width: 0, height: 350)
      view = UIView(frame: rect)
      view.backgroundColor = .green
      assertSnapshot(of: view, as: .image, named: "noWidth")

      rect = CGRect(x: 0, y: 0, width: 0, height: 0)
      view = UIView(frame: rect)
      view.backgroundColor = .blue
      assertSnapshot(of: view, as: .image, named: "noWidth.noHeight")
>>>>>>> 731a5c2d
    #endif
  }

  @MainActor
  func testViewAgainstEmptyImage() async {
    #if os(iOS) || os(tvOS)
      let rect = CGRect(x: 0, y: 0, width: 0, height: 0)
      let view = UIView(frame: rect)
      view.backgroundColor = .blue

<<<<<<< HEAD
    let failure = await verifySnapshot(of: view, as: .image, named: "notEmptyImage")
    XCTAssertNotNil(failure)
=======
      let failure = verifySnapshot(of: view, as: .image, named: "notEmptyImage")
      XCTAssertNotNil(failure)
>>>>>>> 731a5c2d
    #endif
  }

  @MainActor
  func testEmbeddedWebView() async throws {
    #if os(iOS)
      let label = UILabel()
      label.text = "Hello, Blob!"

      let fixtureUrl = URL(fileURLWithPath: String(#file), isDirectory: false)
        .deletingLastPathComponent()
        .appendingPathComponent("__Fixtures__/pointfree.html")
      let html = try String(contentsOf: fixtureUrl)
      let webView = WKWebView()
      webView.loadHTMLString(html, baseURL: nil)
      webView.isHidden = true

      let stackView = UIStackView(arrangedSubviews: [label, webView])
      stackView.axis = .vertical

<<<<<<< HEAD
    if !ProcessInfo.processInfo.environment.keys.contains("GITHUB_WORKFLOW") {
      await assertSnapshot(
        of: stackView,
        as: .image(size: .init(width: 800, height: 600)),
        named: platform
      )
    }
=======
      if !ProcessInfo.processInfo.environment.keys.contains("GITHUB_WORKFLOW") {
        assertSnapshot(
          of: stackView,
          as: .image(size: .init(width: 800, height: 600)),
          named: platform
        )
      }
>>>>>>> 731a5c2d
    #endif
  }

  #if os(iOS) || os(macOS)
<<<<<<< HEAD
  @MainActor
  final class ManipulatingWKWebViewNavigationDelegate: NSObject, WKNavigationDelegate {
    func webView(_ webView: WKWebView, didFinish navigation: WKNavigation!) {
      webView.evaluateJavaScript("document.body.children[0].classList.remove(\"hero\")") // Change layout
    }
  }

  @MainActor
  func testWebViewWithManipulatingNavigationDelegate() async throws {
    let manipulatingWKWebViewNavigationDelegate = ManipulatingWKWebViewNavigationDelegate()
    let webView = WKWebView()
    webView.navigationDelegate = manipulatingWKWebViewNavigationDelegate

    let fixtureUrl = URL(fileURLWithPath: String(#file), isDirectory: false)
      .deletingLastPathComponent()
      .appendingPathComponent("__Fixtures__/pointfree.html")
    let html = try String(contentsOf: fixtureUrl)
    webView.loadHTMLString(html, baseURL: nil)
    if !ProcessInfo.processInfo.environment.keys.contains("GITHUB_WORKFLOW") {
      await assertSnapshot(
        of: webView,
        as: .image(size: .init(width: 800, height: 600)),
        named: platform
      )
=======
    final class ManipulatingWKWebViewNavigationDelegate: NSObject, WKNavigationDelegate {
      func webView(_ webView: WKWebView, didFinish navigation: WKNavigation!) {
        webView.evaluateJavaScript("document.body.children[0].classList.remove(\"hero\")")  // Change layout
      }
    }
    func testWebViewWithManipulatingNavigationDelegate() throws {
      let manipulatingWKWebViewNavigationDelegate = ManipulatingWKWebViewNavigationDelegate()
      let webView = WKWebView()
      webView.navigationDelegate = manipulatingWKWebViewNavigationDelegate

      let fixtureUrl = URL(fileURLWithPath: String(#file), isDirectory: false)
        .deletingLastPathComponent()
        .appendingPathComponent("__Fixtures__/pointfree.html")
      let html = try String(contentsOf: fixtureUrl)
      webView.loadHTMLString(html, baseURL: nil)
      if !ProcessInfo.processInfo.environment.keys.contains("GITHUB_WORKFLOW") {
        assertSnapshot(
          of: webView,
          as: .image(size: .init(width: 800, height: 600)),
          named: platform
        )
      }
      _ = manipulatingWKWebViewNavigationDelegate
>>>>>>> 731a5c2d
    }

    final class CancellingWKWebViewNavigationDelegate: NSObject, WKNavigationDelegate {
      func webView(
        _ webView: WKWebView,
        decidePolicyFor navigationAction: WKNavigationAction,
        decisionHandler: @escaping (WKNavigationActionPolicy) -> Void
      ) {
        decisionHandler(.cancel)
      }
    }
<<<<<<< HEAD
  }

  @MainActor
  func testWebViewWithCancellingNavigationDelegate() async throws {
    let cancellingWKWebViewNavigationDelegate = CancellingWKWebViewNavigationDelegate()
    let webView = WKWebView()
    webView.navigationDelegate = cancellingWKWebViewNavigationDelegate

    let fixtureUrl = URL(fileURLWithPath: String(#file), isDirectory: false)
      .deletingLastPathComponent()
      .appendingPathComponent("__Fixtures__/pointfree.html")
    let html = try String(contentsOf: fixtureUrl)
    webView.loadHTMLString(html, baseURL: nil)
    if !ProcessInfo.processInfo.environment.keys.contains("GITHUB_WORKFLOW") {
      await assertSnapshot(
        of: webView,
        as: .image(size: .init(width: 800, height: 600)),
        named: platform
      )
=======

    func testWebViewWithCancellingNavigationDelegate() throws {
      let cancellingWKWebViewNavigationDelegate = CancellingWKWebViewNavigationDelegate()
      let webView = WKWebView()
      webView.navigationDelegate = cancellingWKWebViewNavigationDelegate

      let fixtureUrl = URL(fileURLWithPath: String(#file), isDirectory: false)
        .deletingLastPathComponent()
        .appendingPathComponent("__Fixtures__/pointfree.html")
      let html = try String(contentsOf: fixtureUrl)
      webView.loadHTMLString(html, baseURL: nil)
      if !ProcessInfo.processInfo.environment.keys.contains("GITHUB_WORKFLOW") {
        assertSnapshot(
          of: webView,
          as: .image(size: .init(width: 800, height: 600)),
          named: platform
        )
      }
      _ = cancellingWKWebViewNavigationDelegate
>>>>>>> 731a5c2d
    }
  #endif

  #if os(iOS)
<<<<<<< HEAD
  @available(iOS 13.0, *)
  @MainActor
  func testSwiftUIView_iOS() async {
    struct MyView: SwiftUI.View {
      var body: some SwiftUI.View {
        HStack {
          Image(systemName: "checkmark.circle.fill")
=======
    @available(iOS 13.0, *)
    func testSwiftUIView_iOS() {
      struct MyView: SwiftUI.View {
        var body: some SwiftUI.View {
          HStack {
            Image(systemName: "checkmark.circle.fill")
>>>>>>> 731a5c2d
            Text("Checked").fixedSize()
          }
          .padding(5)
          .background(RoundedRectangle(cornerRadius: 5.0).fill(Color.blue))
          .padding(10)
        }
      }

      let view = MyView().background(Color.yellow)

<<<<<<< HEAD
    await assertSnapshot(of: view, as: .image(traits: .init(userInterfaceStyle: .light)))
    await assertSnapshot(of: view, as: .image(layout: .sizeThatFits, traits: .init(userInterfaceStyle: .light)), named: "size-that-fits")
    await assertSnapshot(of: view, as: .image(layout: .fixed(width: 200.0, height: 100.0), traits: .init(userInterfaceStyle: .light)), named: "fixed")
    await assertSnapshot(of: view, as: .image(layout: .device(config: .iPhoneSe), traits: .init(userInterfaceStyle: .light)), named: "device")
  }
  #endif

  #if os(tvOS)
  @available(tvOS 13.0, *)
  @MainActor
  func testSwiftUIView_tvOS() {
    struct MyView: SwiftUI.View {
      var body: some SwiftUI.View {
        HStack {
          Image(systemName: "checkmark.circle.fill")
=======
      assertSnapshot(of: view, as: .image(traits: .init(userInterfaceStyle: .light)))
      assertSnapshot(
        of: view, as: .image(layout: .sizeThatFits, traits: .init(userInterfaceStyle: .light)),
        named: "size-that-fits")
      assertSnapshot(
        of: view,
        as: .image(
          layout: .fixed(width: 200.0, height: 100.0), traits: .init(userInterfaceStyle: .light)),
        named: "fixed")
      assertSnapshot(
        of: view,
        as: .image(layout: .device(config: .iPhoneSe), traits: .init(userInterfaceStyle: .light)),
        named: "device")
    }
  #endif

  #if os(tvOS)
    @available(tvOS 13.0, *)
    func testSwiftUIView_tvOS() {
      struct MyView: SwiftUI.View {
        var body: some SwiftUI.View {
          HStack {
            Image(systemName: "checkmark.circle.fill")
>>>>>>> 731a5c2d
            Text("Checked").fixedSize()
          }
          .padding(5)
          .background(RoundedRectangle(cornerRadius: 5.0).fill(Color.blue))
          .padding(10)
        }
      }
      let view = MyView().background(Color.yellow)

<<<<<<< HEAD
    await assertSnapshot(of: view, as: .image())
    await assertSnapshot(of: view, as: .image(layout: .sizeThatFits), named: "size-that-fits")
    await assertSnapshot(of: view, as: .image(layout: .fixed(width: 300.0, height: 100.0)), named: "fixed")
    await assertSnapshot(of: view, as: .image(layout: .device(config: .tv)), named: "device")
  }
=======
      assertSnapshot(of: view, as: .image())
      assertSnapshot(of: view, as: .image(layout: .sizeThatFits), named: "size-that-fits")
      assertSnapshot(
        of: view, as: .image(layout: .fixed(width: 300.0, height: 100.0)), named: "fixed")
      assertSnapshot(of: view, as: .image(layout: .device(config: .tv)), named: "device")
    }
>>>>>>> 731a5c2d
  #endif

  @available(*, deprecated)
  func testIsRecordingProxy() {
    SnapshotTesting.record = true
    XCTAssertEqual(isRecording, true)

    SnapshotTesting.record = false
    XCTAssertEqual(isRecording, false)
  }
}

#if os(iOS)
  private let allContentSizes =
    [
      "extra-small": UIContentSizeCategory.extraSmall,
      "small": .small,
      "medium": .medium,
      "large": .large,
      "extra-large": .extraLarge,
      "extra-extra-large": .extraExtraLarge,
      "extra-extra-extra-large": .extraExtraExtraLarge,
      "accessibility-medium": .accessibilityMedium,
      "accessibility-large": .accessibilityLarge,
      "accessibility-extra-large": .accessibilityExtraLarge,
      "accessibility-extra-extra-large": .accessibilityExtraExtraLarge,
      "accessibility-extra-extra-extra-large": .accessibilityExtraExtraExtraLarge,
    ]
#endif

#if os(Linux) || os(Windows)
  extension SnapshotTestingTests {
    static var allTests: [(String, (SnapshotTestingTests) -> () throws -> Void)] {
      return [
        ("testAny", testAny),
        ("testAnySnapshotStringConvertible", testAnySnapshotStringConvertible),
        ("testAutolayout", testAutolayout),
        ("testDeterministicDictionaryAndSetSnapshots", testDeterministicDictionaryAndSetSnapshots),
        ("testEncodable", testEncodable),
        ("testMixedViews", testMixedViews),
        ("testMultipleSnapshots", testMultipleSnapshots),
        ("testNamedAssertion", testNamedAssertion),
        ("testPrecision", testPrecision),
        ("testSCNView", testSCNView),
        ("testSKView", testSKView),
        ("testTableViewController", testTableViewController),
        ("testTraits", testTraits),
        ("testTraitsEmbeddedInTabNavigation", testTraitsEmbeddedInTabNavigation),
        ("testTraitsWithView", testTraitsWithView),
        ("testUIView", testUIView),
        ("testURLRequest", testURLRequest),
        ("testWebView", testWebView),
      ]
    }
  }
#endif<|MERGE_RESOLUTION|>--- conflicted
+++ resolved
@@ -1,31 +1,30 @@
 import Foundation
-import XCTest
-
-@testable import SnapshotTesting
-
 #if canImport(FoundationNetworking)
-  import FoundationNetworking
+import FoundationNetworking
 #endif
 #if canImport(SceneKit)
-  import SceneKit
+import SceneKit
 #endif
 #if canImport(SpriteKit)
-  import SpriteKit
-  import SwiftUI
+import SpriteKit
+import SwiftUI
 #endif
 #if canImport(WebKit)
-  import WebKit
+import WebKit
 #endif
 #if canImport(UIKit)
-  import UIKit.UIView
+import UIKit.UIView
 #endif
+import XCTest
+
+@testable import SnapshotTesting
 
 @MainActor
 final class SnapshotTestingTests: XCTestCase {
   override func setUp() {
     super.setUp()
     diffTool = "ksdiff"
-    // isRecording = true
+//    isRecording = true
   }
 
   override func tearDown() {
@@ -36,17 +35,7 @@
   func testAny() async {
     struct User { let id: Int, name: String, bio: String }
     let user = User(id: 1, name: "Blobby", bio: "Blobbed around the world.")
-<<<<<<< HEAD
     await assertSnapshot(of: user, as: .dump)
-    await _assertInlineSnapshot(matching: user, as: .dump, with: """
-    ▿ User
-      - bio: "Blobbed around the world."
-      - id: 1
-      - name: "Blobby"
-    """)
-=======
-    assertSnapshot(of: user, as: .dump)
->>>>>>> 731a5c2d
   }
 
   @available(macOS 10.13, tvOS 11.0, *)
@@ -60,7 +49,6 @@
     await assertSnapshot(of: any, as: .json)
   }
 
-<<<<<<< HEAD
   func testAnySnapshotStringConvertible() async {
     await assertSnapshot(of: "a" as Character, as: .dump, named: "character")
     await assertSnapshot(of: Data("Hello, world!".utf8), as: .dump, named: "data")
@@ -69,59 +57,23 @@
     await assertSnapshot(of: "Hello, world!", as: .dump, named: "string")
     await assertSnapshot(of: "Hello, world!".dropLast(8), as: .dump, named: "substring")
     await assertSnapshot(of: URL(string: "https://www.pointfree.co")!, as: .dump, named: "url")
-    // Inline
-    await _assertInlineSnapshot(matching: "a" as Character, as: .dump, with: """
-    - "a"
-    """)
-    await _assertInlineSnapshot(matching: Data("Hello, world!".utf8), as: .dump, with: """
-    - 13 bytes
-    """)
-    await _assertInlineSnapshot(matching: Date(timeIntervalSinceReferenceDate: 0), as: .dump, with: """
-    - 2001-01-01T00:00:00Z
-    """)
-    await _assertInlineSnapshot(matching: NSObject(), as: .dump, with: """
-    - <NSObject>
-    """)
-    await _assertInlineSnapshot(matching: "Hello, world!", as: .dump, with: """
-    - "Hello, world!"
-    """)
-    await _assertInlineSnapshot(matching: "Hello, world!".dropLast(8), as: .dump, with: """
-    - "Hello"
-    """)
-    await _assertInlineSnapshot(matching: URL(string: "https://www.pointfree.co")!, as: .dump, with: """
-    - https://www.pointfree.co
-    """)
-=======
-  func testAnySnapshotStringConvertible() {
-    assertSnapshot(of: "a" as Character, as: .dump, named: "character")
-    assertSnapshot(of: Data("Hello, world!".utf8), as: .dump, named: "data")
-    assertSnapshot(of: Date(timeIntervalSinceReferenceDate: 0), as: .dump, named: "date")
-    assertSnapshot(of: NSObject(), as: .dump, named: "nsobject")
-    assertSnapshot(of: "Hello, world!", as: .dump, named: "string")
-    assertSnapshot(of: "Hello, world!".dropLast(8), as: .dump, named: "substring")
-    assertSnapshot(of: URL(string: "https://www.pointfree.co")!, as: .dump, named: "url")
->>>>>>> 731a5c2d
   }
 
   @MainActor
   func testAutolayout() async {
     #if os(iOS)
-      let vc = UIViewController()
-      vc.view.translatesAutoresizingMaskIntoConstraints = false
-      let subview = UIView()
-      subview.translatesAutoresizingMaskIntoConstraints = false
-      vc.view.addSubview(subview)
-      NSLayoutConstraint.activate([
-        subview.topAnchor.constraint(equalTo: vc.view.topAnchor),
-        subview.bottomAnchor.constraint(equalTo: vc.view.bottomAnchor),
-        subview.leftAnchor.constraint(equalTo: vc.view.leftAnchor),
-        subview.rightAnchor.constraint(equalTo: vc.view.rightAnchor),
+    let vc = UIViewController()
+    vc.view.translatesAutoresizingMaskIntoConstraints = false
+    let subview = UIView()
+    subview.translatesAutoresizingMaskIntoConstraints = false
+    vc.view.addSubview(subview)
+    NSLayoutConstraint.activate([
+      subview.topAnchor.constraint(equalTo: vc.view.topAnchor),
+      subview.bottomAnchor.constraint(equalTo: vc.view.bottomAnchor),
+      subview.leftAnchor.constraint(equalTo: vc.view.leftAnchor),
+      subview.rightAnchor.constraint(equalTo: vc.view.rightAnchor),
       ])
-<<<<<<< HEAD
     await assertSnapshot(of: vc, as: .image)
-=======
-      assertSnapshot(of: vc, as: .image)
->>>>>>> 731a5c2d
     #endif
   }
 
@@ -132,29 +84,7 @@
       dict: ["c": 3, "a": 1, "b": 2],
       set: [.init(name: "Brandon"), .init(name: "Stephen")]
     )
-<<<<<<< HEAD
     await assertSnapshot(of: set, as: .dump)
-    await _assertInlineSnapshot(matching: set, as: .dump, with: """
-    ▿ DictionarySetContainer
-      ▿ dict: 3 key/value pairs
-        ▿ (2 elements)
-          - key: "a"
-          - value: 1
-        ▿ (2 elements)
-          - key: "b"
-          - value: 2
-        ▿ (2 elements)
-          - key: "c"
-          - value: 3
-      ▿ set: 2 members
-        ▿ Person
-          - name: "Brandon"
-        ▿ Person
-          - name: "Stephen"
-    """)
-=======
-    assertSnapshot(of: set, as: .dump)
->>>>>>> 731a5c2d
   }
 
   func testCaseIterable() async {
@@ -162,9 +92,9 @@
       case up, down, left, right
       var rotatedLeft: Direction {
         switch self {
-        case .up: return .left
-        case .down: return .right
-        case .left: return .down
+        case .up:    return .left
+        case .down:  return .right
+        case .left:  return .down
         case .right: return .up
         }
       }
@@ -178,18 +108,17 @@
 
   func testCGPath() async {
     #if os(iOS) || os(tvOS) || os(macOS)
-      let path = CGPath.heart
-
-      let osName: String
-      #if os(iOS)
-        osName = "iOS"
-      #elseif os(tvOS)
-        osName = "tvOS"
-      #elseif os(macOS)
-        osName = "macOS"
-      #endif
-
-<<<<<<< HEAD
+    let path = CGPath.heart
+
+    let osName: String
+    #if os(iOS)
+    osName = "iOS"
+    #elseif os(tvOS)
+    osName = "tvOS"
+    #elseif os(macOS)
+    osName = "macOS"
+    #endif
+
     if !ProcessInfo.processInfo.environment.keys.contains("GITHUB_WORKFLOW") {
       await assertSnapshot(of: path, as: .image, named: osName)
     }
@@ -197,15 +126,6 @@
     if #available(iOS 11.0, OSX 10.13, tvOS 11.0, *) {
       await assertSnapshot(of: path, as: .elementsDescription, named: osName)
     }
-=======
-      if !ProcessInfo.processInfo.environment.keys.contains("GITHUB_WORKFLOW") {
-        assertSnapshot(of: path, as: .image, named: osName)
-      }
-
-      if #available(iOS 11.0, OSX 10.13, tvOS 11.0, *) {
-        assertSnapshot(of: path, as: .elementsDescription, named: osName)
-      }
->>>>>>> 731a5c2d
     #endif
   }
 
@@ -226,27 +146,27 @@
   }
 
   func testMixedViews() {
-    //    #if os(iOS) || os(macOS)
-    //    // NB: CircleCI crashes while trying to instantiate SKView.
-    //    if !ProcessInfo.processInfo.environment.keys.contains("GITHUB_WORKFLOW") {
-    //      let webView = WKWebView(frame: .init(x: 0, y: 0, width: 50, height: 50))
-    //      webView.loadHTMLString("🌎", baseURL: nil)
-    //
-    //      let skView = SKView(frame: .init(x: 50, y: 0, width: 50, height: 50))
-    //      let scene = SKScene(size: .init(width: 50, height: 50))
-    //      let node = SKShapeNode(circleOfRadius: 15)
-    //      node.fillColor = .red
-    //      node.position = .init(x: 25, y: 25)
-    //      scene.addChild(node)
-    //      skView.presentScene(scene)
-    //
-    //      let view = View(frame: .init(x: 0, y: 0, width: 100, height: 50))
-    //      view.addSubview(webView)
-    //      view.addSubview(skView)
-    //
-    //      assertSnapshot(of: view, as: .image, named: platform)
-    //    }
-    //    #endif
+//    #if os(iOS) || os(macOS)
+//    // NB: CircleCI crashes while trying to instantiate SKView.
+//    if !ProcessInfo.processInfo.environment.keys.contains("GITHUB_WORKFLOW") {
+//      let webView = WKWebView(frame: .init(x: 0, y: 0, width: 50, height: 50))
+//      webView.loadHTMLString("🌎", baseURL: nil)
+//
+//      let skView = SKView(frame: .init(x: 50, y: 0, width: 50, height: 50))
+//      let scene = SKScene(size: .init(width: 50, height: 50))
+//      let node = SKShapeNode(circleOfRadius: 15)
+//      node.fillColor = .red
+//      node.position = .init(x: 25, y: 25)
+//      scene.addChild(node)
+//      skView.presentScene(scene)
+//
+//      let view = View(frame: .init(x: 0, y: 0, width: 100, height: 50))
+//      view.addSubview(webView)
+//      view.addSubview(skView)
+//
+//      assertSnapshot(of: view, as: .image, named: platform)
+//    }
+//    #endif
   }
 
   func testMultipleSnapshots() async {
@@ -262,27 +182,18 @@
 
   func testNSBezierPath() async {
     #if os(macOS)
-      let path = NSBezierPath.heart
-
-<<<<<<< HEAD
+    let path = NSBezierPath.heart
+
     if !ProcessInfo.processInfo.environment.keys.contains("GITHUB_WORKFLOW") {
       await assertSnapshot(of: path, as: .image, named: "macOS")
     }
 
     await assertSnapshot(of: path, as: .elementsDescription, named: "macOS")
-=======
-      if !ProcessInfo.processInfo.environment.keys.contains("GITHUB_WORKFLOW") {
-        assertSnapshot(of: path, as: .image, named: "macOS")
-      }
-
-      assertSnapshot(of: path, as: .elementsDescription, named: "macOS")
->>>>>>> 731a5c2d
     #endif
   }
 
   func testNSView() async {
     #if os(macOS)
-<<<<<<< HEAD
     let button = NSButton()
     button.bezelStyle = .rounded
     button.title = "Push Me"
@@ -305,37 +216,12 @@
       await assertSnapshot(of: view, as: .image)
       await assertSnapshot(of: view, as: .recursiveDescription)
     }
-=======
-      let button = NSButton()
-      button.bezelStyle = .rounded
-      button.title = "Push Me"
-      button.sizeToFit()
-      if !ProcessInfo.processInfo.environment.keys.contains("GITHUB_WORKFLOW") {
-        assertSnapshot(of: button, as: .image)
-        assertSnapshot(of: button, as: .recursiveDescription)
-      }
-    #endif
-  }
-
-  func testNSViewWithLayer() {
-    #if os(macOS)
-      let view = NSView()
-      view.frame = CGRect(x: 0.0, y: 0.0, width: 10.0, height: 10.0)
-      view.wantsLayer = true
-      view.layer?.backgroundColor = NSColor.green.cgColor
-      view.layer?.cornerRadius = 5
-      if !ProcessInfo.processInfo.environment.keys.contains("GITHUB_WORKFLOW") {
-        assertSnapshot(of: view, as: .image)
-        assertSnapshot(of: view, as: .recursiveDescription)
-      }
->>>>>>> 731a5c2d
     #endif
   }
 
   @MainActor
   func testPrecision() async {
     #if os(iOS) || os(macOS) || os(tvOS)
-<<<<<<< HEAD
     #if os(iOS) || os(tvOS)
     let label = UILabel()
     #if os(iOS)
@@ -357,381 +243,188 @@
       label.text = "Hello"
       await assertSnapshot(of: label, as: .image(precision: 0.9), named: platform)
     }
-=======
-      #if os(iOS) || os(tvOS)
-        let label = UILabel()
-        #if os(iOS)
-          label.frame = CGRect(origin: .zero, size: CGSize(width: 43.5, height: 20.5))
-        #elseif os(tvOS)
-          label.frame = CGRect(origin: .zero, size: CGSize(width: 98, height: 46))
-        #endif
-        label.backgroundColor = .white
-      #elseif os(macOS)
-        let label = NSTextField()
-        label.frame = CGRect(origin: .zero, size: CGSize(width: 37, height: 16))
-        label.backgroundColor = .white
-        label.isBezeled = false
-        label.isEditable = false
-      #endif
-      if !ProcessInfo.processInfo.environment.keys.contains("GITHUB_WORKFLOW") {
-        label.text = "Hello."
-        assertSnapshot(of: label, as: .image(precision: 0.9), named: platform)
-        label.text = "Hello"
-        assertSnapshot(of: label, as: .image(precision: 0.9), named: platform)
-      }
->>>>>>> 731a5c2d
     #endif
   }
 
   func testImagePrecision() async throws {
     #if os(iOS) || os(tvOS) || os(macOS)
-      let imageURL = URL(fileURLWithPath: String(#file), isDirectory: false)
-        .deletingLastPathComponent()
-        .appendingPathComponent("__Fixtures__/testImagePrecision.reference.png")
-      #if os(iOS) || os(tvOS)
-        let image = try XCTUnwrap(UIImage(contentsOfFile: imageURL.path))
-      #elseif os(macOS)
-        let image = try XCTUnwrap(NSImage(byReferencing: imageURL))
-      #endif
-
-<<<<<<< HEAD
+    let imageURL = URL(fileURLWithPath: String(#file), isDirectory: false)
+            .deletingLastPathComponent()
+            .appendingPathComponent("__Fixtures__/testImagePrecision.reference.png")
+    #if os(iOS) || os(tvOS)
+    let image = try XCTUnwrap(UIImage(contentsOfFile: imageURL.path))
+    #elseif os(macOS)
+    let image = try XCTUnwrap(NSImage(byReferencing: imageURL))
+    #endif
+
     await assertSnapshot(of: image, as: .image(precision: 0.995), named: "exact")
     if #available(iOS 11.0, tvOS 11.0, macOS 10.13, *) {
       await assertSnapshot(of: image, as: .image(perceptualPrecision: 0.98), named: "perceptual")
     }
-=======
-      assertSnapshot(of: image, as: .image(precision: 0.995), named: "exact")
-      if #available(iOS 11.0, tvOS 11.0, macOS 10.13, *) {
-        assertSnapshot(of: image, as: .image(perceptualPrecision: 0.98), named: "perceptual")
-      }
->>>>>>> 731a5c2d
     #endif
   }
 
   func testSCNView() {
-    // #if os(iOS) || os(macOS) || os(tvOS)
-    // // NB: CircleCI crashes while trying to instantiate SCNView.
-    // if !ProcessInfo.processInfo.environment.keys.contains("GITHUB_WORKFLOW") {
-    //   let scene = SCNScene()
-    //
-    //   let sphereGeometry = SCNSphere(radius: 3)
-    //   sphereGeometry.segmentCount = 200
-    //   let sphereNode = SCNNode(geometry: sphereGeometry)
-    //   sphereNode.position = SCNVector3Zero
-    //   scene.rootNode.addChildNode(sphereNode)
-    //
-    //   sphereGeometry.firstMaterial?.diffuse.contents = URL(fileURLWithPath: String(#file), isDirectory: false)
-    //     .deletingLastPathComponent()
-    //     .appendingPathComponent("__Fixtures__/earth.png")
-    //
-    //   let cameraNode = SCNNode()
-    //   cameraNode.camera = SCNCamera()
-    //   cameraNode.position = SCNVector3Make(0, 0, 8)
-    //   scene.rootNode.addChildNode(cameraNode)
-    //
-    //   let omniLight = SCNLight()
-    //   omniLight.type = .omni
-    //   let omniLightNode = SCNNode()
-    //   omniLightNode.light = omniLight
-    //   omniLightNode.position = SCNVector3Make(10, 10, 10)
-    //   scene.rootNode.addChildNode(omniLightNode)
-    //
-    //   assertSnapshot(
-    //     of: scene,
-    //     as: .image(size: .init(width: 500, height: 500)),
-    //     named: platform
-    //   )
-    // }
-    // #endif
+//    #if os(iOS) || os(macOS) || os(tvOS)
+//    // NB: CircleCI crashes while trying to instantiate SCNView.
+//    if !ProcessInfo.processInfo.environment.keys.contains("GITHUB_WORKFLOW") {
+//      let scene = SCNScene()
+//
+//      let sphereGeometry = SCNSphere(radius: 3)
+//      sphereGeometry.segmentCount = 200
+//      let sphereNode = SCNNode(geometry: sphereGeometry)
+//      sphereNode.position = SCNVector3Zero
+//      scene.rootNode.addChildNode(sphereNode)
+//
+//      sphereGeometry.firstMaterial?.diffuse.contents = URL(fileURLWithPath: String(#file), isDirectory: false)
+//        .deletingLastPathComponent()
+//        .appendingPathComponent("__Fixtures__/earth.png")
+//
+//      let cameraNode = SCNNode()
+//      cameraNode.camera = SCNCamera()
+//      cameraNode.position = SCNVector3Make(0, 0, 8)
+//      scene.rootNode.addChildNode(cameraNode)
+//
+//      let omniLight = SCNLight()
+//      omniLight.type = .omni
+//      let omniLightNode = SCNNode()
+//      omniLightNode.light = omniLight
+//      omniLightNode.position = SCNVector3Make(10, 10, 10)
+//      scene.rootNode.addChildNode(omniLightNode)
+//
+//      assertSnapshot(
+//        of: scene,
+//        as: .image(size: .init(width: 500, height: 500)),
+//        named: platform
+//      )
+//    }
+//    #endif
   }
 
   func testSKView() {
-    // #if os(iOS) || os(macOS) || os(tvOS)
-    // // NB: CircleCI crashes while trying to instantiate SKView.
-    // if !ProcessInfo.processInfo.environment.keys.contains("GITHUB_WORKFLOW") {
-    //   let scene = SKScene(size: .init(width: 50, height: 50))
-    //   let node = SKShapeNode(circleOfRadius: 15)
-    //   node.fillColor = .red
-    //   node.position = .init(x: 25, y: 25)
-    //   scene.addChild(node)
-    //
-    //   assertSnapshot(
-    //     of: scene,
-    //     as: .image(size: .init(width: 50, height: 50)),
-    //     named: platform
-    //   )
-    // }
-    // #endif
+//    #if os(iOS) || os(macOS) || os(tvOS)
+//    // NB: CircleCI crashes while trying to instantiate SKView.
+//    if !ProcessInfo.processInfo.environment.keys.contains("GITHUB_WORKFLOW") {
+//      let scene = SKScene(size: .init(width: 50, height: 50))
+//      let node = SKShapeNode(circleOfRadius: 15)
+//      node.fillColor = .red
+//      node.position = .init(x: 25, y: 25)
+//      scene.addChild(node)
+//
+//      assertSnapshot(
+//        of: scene,
+//        as: .image(size: .init(width: 50, height: 50)),
+//        named: platform
+//      )
+//    }
+//    #endif
   }
 
   @MainActor
   func testTableViewController() async {
     #if os(iOS)
-      class TableViewController: UITableViewController {
-        override func viewDidLoad() {
-          super.viewDidLoad()
-          self.tableView.register(UITableViewCell.self, forCellReuseIdentifier: "Cell")
-        }
-        override func tableView(_ tableView: UITableView, numberOfRowsInSection section: Int) -> Int
-        {
-          return 10
-        }
-        override func tableView(_ tableView: UITableView, cellForRowAt indexPath: IndexPath)
-          -> UITableViewCell
-        {
-          let cell = tableView.dequeueReusableCell(withIdentifier: "Cell", for: indexPath)
-          cell.textLabel?.text = "\(indexPath.row)"
-          return cell
-        }
-      }
-<<<<<<< HEAD
+    class TableViewController: UITableViewController {
+      override func viewDidLoad() {
+        super.viewDidLoad()
+        self.tableView.register(UITableViewCell.self, forCellReuseIdentifier: "Cell")
+      }
+      override func tableView(_ tableView: UITableView, numberOfRowsInSection section: Int) -> Int {
+        return 10
+      }
+      override func tableView(_ tableView: UITableView, cellForRowAt indexPath: IndexPath) -> UITableViewCell {
+        let cell = tableView.dequeueReusableCell(withIdentifier: "Cell", for: indexPath)
+        cell.textLabel?.text = "\(indexPath.row)"
+        return cell
+      }
     }
     let tableViewController = TableViewController()
     await assertSnapshot(of: tableViewController, as: .image(on: .iPhoneSe))
-=======
-      let tableViewController = TableViewController()
-      assertSnapshot(of: tableViewController, as: .image(on: .iPhoneSe))
->>>>>>> 731a5c2d
     #endif
   }
 
   @MainActor
   func testAssertMultipleSnapshot() async {
     #if os(iOS)
-      class TableViewController: UITableViewController {
-        override func viewDidLoad() {
-          super.viewDidLoad()
-          self.tableView.register(UITableViewCell.self, forCellReuseIdentifier: "Cell")
-        }
-        override func tableView(_ tableView: UITableView, numberOfRowsInSection section: Int) -> Int
-        {
-          return 10
-        }
-        override func tableView(_ tableView: UITableView, cellForRowAt indexPath: IndexPath)
-          -> UITableViewCell
-        {
-          let cell = tableView.dequeueReusableCell(withIdentifier: "Cell", for: indexPath)
-          cell.textLabel?.text = "\(indexPath.row)"
-          return cell
-        }
-      }
-<<<<<<< HEAD
+    class TableViewController: UITableViewController {
+      override func viewDidLoad() {
+        super.viewDidLoad()
+        self.tableView.register(UITableViewCell.self, forCellReuseIdentifier: "Cell")
+      }
+      override func tableView(_ tableView: UITableView, numberOfRowsInSection section: Int) -> Int {
+        return 10
+      }
+      override func tableView(_ tableView: UITableView, cellForRowAt indexPath: IndexPath) -> UITableViewCell {
+        let cell = tableView.dequeueReusableCell(withIdentifier: "Cell", for: indexPath)
+        cell.textLabel?.text = "\(indexPath.row)"
+        return cell
+      }
     }
     let tableViewController = TableViewController()
     await assertSnapshots(of: tableViewController, as: ["iPhoneSE-image" : .image(on: .iPhoneSe), "iPad-image" : .image(on: .iPadMini)])
     await assertSnapshots(of: tableViewController, as: [.image(on: .iPhoneX), .image(on: .iPhoneXsMax)])
-=======
-      let tableViewController = TableViewController()
-      assertSnapshots(
-        of: tableViewController,
-        as: ["iPhoneSE-image": .image(on: .iPhoneSe), "iPad-image": .image(on: .iPadMini)])
-      assertSnapshots(
-        of: tableViewController, as: [.image(on: .iPhoneX), .image(on: .iPhoneXsMax)])
->>>>>>> 731a5c2d
     #endif
   }
 
   @MainActor
   func testTraits() async {
     #if os(iOS) || os(tvOS)
-      if #available(iOS 11.0, tvOS 11.0, *) {
-        class MyViewController: UIViewController {
-          let topLabel = UILabel()
-          let leadingLabel = UILabel()
-          let trailingLabel = UILabel()
-          let bottomLabel = UILabel()
-
-          override func viewDidLoad() {
-            super.viewDidLoad()
-
-            self.navigationItem.leftBarButtonItem = .init(
-              barButtonSystemItem: .add, target: nil, action: nil)
-
-            self.view.backgroundColor = .white
-
-            self.topLabel.text = "What's"
-            self.leadingLabel.text = "the"
-            self.trailingLabel.text = "point"
-            self.bottomLabel.text = "?"
-
-            self.topLabel.translatesAutoresizingMaskIntoConstraints = false
-            self.leadingLabel.translatesAutoresizingMaskIntoConstraints = false
-            self.trailingLabel.translatesAutoresizingMaskIntoConstraints = false
-            self.bottomLabel.translatesAutoresizingMaskIntoConstraints = false
-
-            self.view.addSubview(self.topLabel)
-            self.view.addSubview(self.leadingLabel)
-            self.view.addSubview(self.trailingLabel)
-            self.view.addSubview(self.bottomLabel)
-
-            NSLayoutConstraint.activate([
-              self.topLabel.topAnchor.constraint(equalTo: self.view.safeAreaLayoutGuide.topAnchor),
-              self.topLabel.centerXAnchor.constraint(
-                equalTo: self.view.safeAreaLayoutGuide.centerXAnchor),
-              self.leadingLabel.leadingAnchor.constraint(
-                equalTo: self.view.safeAreaLayoutGuide.leadingAnchor),
-              self.leadingLabel.trailingAnchor.constraint(
-                lessThanOrEqualTo: self.view.safeAreaLayoutGuide.centerXAnchor),
-              //            self.leadingLabel.trailingAnchor.constraint(equalTo: self.view.safeAreaLayoutGuide.centerXAnchor),
-              self.leadingLabel.centerYAnchor.constraint(
-                equalTo: self.view.safeAreaLayoutGuide.centerYAnchor),
-              self.trailingLabel.leadingAnchor.constraint(
-                greaterThanOrEqualTo: self.view.safeAreaLayoutGuide.centerXAnchor),
-              self.trailingLabel.trailingAnchor.constraint(
-                equalTo: self.view.safeAreaLayoutGuide.trailingAnchor),
-              self.trailingLabel.centerYAnchor.constraint(
-                equalTo: self.view.safeAreaLayoutGuide.centerYAnchor),
-              self.bottomLabel.bottomAnchor.constraint(
-                equalTo: self.view.safeAreaLayoutGuide.bottomAnchor),
-              self.bottomLabel.centerXAnchor.constraint(
-                equalTo: self.view.safeAreaLayoutGuide.centerXAnchor),
+    if #available(iOS 11.0, tvOS 11.0, *) {
+      class MyViewController: UIViewController {
+        let topLabel = UILabel()
+        let leadingLabel = UILabel()
+        let trailingLabel = UILabel()
+        let bottomLabel = UILabel()
+
+        override func viewDidLoad() {
+          super.viewDidLoad()
+
+          self.navigationItem.leftBarButtonItem = .init(barButtonSystemItem: .add, target: nil, action: nil)
+
+          self.view.backgroundColor = .white
+
+          self.topLabel.text = "What's"
+          self.leadingLabel.text = "the"
+          self.trailingLabel.text = "point"
+          self.bottomLabel.text = "?"
+
+          self.topLabel.translatesAutoresizingMaskIntoConstraints = false
+          self.leadingLabel.translatesAutoresizingMaskIntoConstraints = false
+          self.trailingLabel.translatesAutoresizingMaskIntoConstraints = false
+          self.bottomLabel.translatesAutoresizingMaskIntoConstraints = false
+
+          self.view.addSubview(self.topLabel)
+          self.view.addSubview(self.leadingLabel)
+          self.view.addSubview(self.trailingLabel)
+          self.view.addSubview(self.bottomLabel)
+
+          NSLayoutConstraint.activate([
+            self.topLabel.topAnchor.constraint(equalTo: self.view.safeAreaLayoutGuide.topAnchor),
+            self.topLabel.centerXAnchor.constraint(equalTo: self.view.safeAreaLayoutGuide.centerXAnchor),
+            self.leadingLabel.leadingAnchor.constraint(equalTo: self.view.safeAreaLayoutGuide.leadingAnchor),
+            self.leadingLabel.trailingAnchor.constraint(lessThanOrEqualTo: self.view.safeAreaLayoutGuide.centerXAnchor),
+//            self.leadingLabel.trailingAnchor.constraint(equalTo: self.view.safeAreaLayoutGuide.centerXAnchor),
+            self.leadingLabel.centerYAnchor.constraint(equalTo: self.view.safeAreaLayoutGuide.centerYAnchor),
+            self.trailingLabel.leadingAnchor.constraint(greaterThanOrEqualTo: self.view.safeAreaLayoutGuide.centerXAnchor),
+            self.trailingLabel.trailingAnchor.constraint(equalTo: self.view.safeAreaLayoutGuide.trailingAnchor),
+            self.trailingLabel.centerYAnchor.constraint(equalTo: self.view.safeAreaLayoutGuide.centerYAnchor),
+            self.bottomLabel.bottomAnchor.constraint(equalTo: self.view.safeAreaLayoutGuide.bottomAnchor),
+            self.bottomLabel.centerXAnchor.constraint(equalTo: self.view.safeAreaLayoutGuide.centerXAnchor),
             ])
-          }
-
-          override func traitCollectionDidChange(_ previousTraitCollection: UITraitCollection?) {
-            super.traitCollectionDidChange(previousTraitCollection)
-            self.topLabel.font = .preferredFont(
-              forTextStyle: .headline, compatibleWith: self.traitCollection)
-            self.leadingLabel.font = .preferredFont(
-              forTextStyle: .body, compatibleWith: self.traitCollection)
-            self.trailingLabel.font = .preferredFont(
-              forTextStyle: .body, compatibleWith: self.traitCollection)
-            self.bottomLabel.font = .preferredFont(
-              forTextStyle: .subheadline, compatibleWith: self.traitCollection)
-            self.view.setNeedsUpdateConstraints()
-            self.view.updateConstraintsIfNeeded()
-          }
         }
 
-        let viewController = MyViewController()
-
-        #if os(iOS)
-          assertSnapshot(of: viewController, as: .image(on: .iPhoneSe), named: "iphone-se")
-          assertSnapshot(of: viewController, as: .image(on: .iPhone8), named: "iphone-8")
-          assertSnapshot(of: viewController, as: .image(on: .iPhone8Plus), named: "iphone-8-plus")
-          assertSnapshot(of: viewController, as: .image(on: .iPhoneX), named: "iphone-x")
-          assertSnapshot(of: viewController, as: .image(on: .iPhoneXr), named: "iphone-xr")
-          assertSnapshot(of: viewController, as: .image(on: .iPhoneXsMax), named: "iphone-xs-max")
-          assertSnapshot(of: viewController, as: .image(on: .iPadMini), named: "ipad-mini")
-          assertSnapshot(of: viewController, as: .image(on: .iPad9_7), named: "ipad-9-7")
-          assertSnapshot(of: viewController, as: .image(on: .iPad10_2), named: "ipad-10-2")
-          assertSnapshot(of: viewController, as: .image(on: .iPadPro10_5), named: "ipad-pro-10-5")
-          assertSnapshot(of: viewController, as: .image(on: .iPadPro11), named: "ipad-pro-11")
-          assertSnapshot(of: viewController, as: .image(on: .iPadPro12_9), named: "ipad-pro-12-9")
-
-          assertSnapshot(
-            of: viewController, as: .recursiveDescription(on: .iPhoneSe), named: "iphone-se")
-          assertSnapshot(
-            of: viewController, as: .recursiveDescription(on: .iPhone8), named: "iphone-8")
-          assertSnapshot(
-            of: viewController, as: .recursiveDescription(on: .iPhone8Plus), named: "iphone-8-plus")
-          assertSnapshot(
-            of: viewController, as: .recursiveDescription(on: .iPhoneX), named: "iphone-x")
-          assertSnapshot(
-            of: viewController, as: .recursiveDescription(on: .iPhoneXr), named: "iphone-xr")
-          assertSnapshot(
-            of: viewController, as: .recursiveDescription(on: .iPhoneXsMax), named: "iphone-xs-max")
-          assertSnapshot(
-            of: viewController, as: .recursiveDescription(on: .iPadMini), named: "ipad-mini")
-          assertSnapshot(
-            of: viewController, as: .recursiveDescription(on: .iPad9_7), named: "ipad-9-7")
-          assertSnapshot(
-            of: viewController, as: .recursiveDescription(on: .iPad10_2), named: "ipad-10-2")
-          assertSnapshot(
-            of: viewController, as: .recursiveDescription(on: .iPadPro10_5), named: "ipad-pro-10-5")
-          assertSnapshot(
-            of: viewController, as: .recursiveDescription(on: .iPadPro11), named: "ipad-pro-11")
-          assertSnapshot(
-            of: viewController, as: .recursiveDescription(on: .iPadPro12_9), named: "ipad-pro-12-9")
-
-          assertSnapshot(
-            of: viewController, as: .image(on: .iPhoneSe(.portrait)), named: "iphone-se")
-          assertSnapshot(of: viewController, as: .image(on: .iPhone8(.portrait)), named: "iphone-8")
-          assertSnapshot(
-            of: viewController, as: .image(on: .iPhone8Plus(.portrait)), named: "iphone-8-plus")
-          assertSnapshot(of: viewController, as: .image(on: .iPhoneX(.portrait)), named: "iphone-x")
-          assertSnapshot(
-            of: viewController, as: .image(on: .iPhoneXr(.portrait)), named: "iphone-xr")
-          assertSnapshot(
-            of: viewController, as: .image(on: .iPhoneXsMax(.portrait)), named: "iphone-xs-max")
-          assertSnapshot(
-            of: viewController, as: .image(on: .iPadMini(.landscape)), named: "ipad-mini")
-          assertSnapshot(
-            of: viewController, as: .image(on: .iPad9_7(.landscape)), named: "ipad-9-7")
-          assertSnapshot(
-            of: viewController, as: .image(on: .iPad10_2(.landscape)), named: "ipad-10-2")
-          assertSnapshot(
-            of: viewController, as: .image(on: .iPadPro10_5(.landscape)), named: "ipad-pro-10-5")
-          assertSnapshot(
-            of: viewController, as: .image(on: .iPadPro11(.landscape)), named: "ipad-pro-11")
-          assertSnapshot(
-            of: viewController, as: .image(on: .iPadPro12_9(.landscape)), named: "ipad-pro-12-9")
-
-          assertSnapshot(
-            of: viewController, as: .image(on: .iPadMini(.landscape(splitView: .oneThird))),
-            named: "ipad-mini-33-split-landscape")
-          assertSnapshot(
-            of: viewController, as: .image(on: .iPadMini(.landscape(splitView: .oneHalf))),
-            named: "ipad-mini-50-split-landscape")
-          assertSnapshot(
-            of: viewController, as: .image(on: .iPadMini(.landscape(splitView: .twoThirds))),
-            named: "ipad-mini-66-split-landscape")
-          assertSnapshot(
-            of: viewController, as: .image(on: .iPadMini(.portrait(splitView: .oneThird))),
-            named: "ipad-mini-33-split-portrait")
-          assertSnapshot(
-            of: viewController, as: .image(on: .iPadMini(.portrait(splitView: .twoThirds))),
-            named: "ipad-mini-66-split-portrait")
-
-          assertSnapshot(
-            of: viewController, as: .image(on: .iPad9_7(.landscape(splitView: .oneThird))),
-            named: "ipad-9-7-33-split-landscape")
-          assertSnapshot(
-            of: viewController, as: .image(on: .iPad9_7(.landscape(splitView: .oneHalf))),
-            named: "ipad-9-7-50-split-landscape")
-          assertSnapshot(
-            of: viewController, as: .image(on: .iPad9_7(.landscape(splitView: .twoThirds))),
-            named: "ipad-9-7-66-split-landscape")
-          assertSnapshot(
-            of: viewController, as: .image(on: .iPad9_7(.portrait(splitView: .oneThird))),
-            named: "ipad-9-7-33-split-portrait")
-          assertSnapshot(
-            of: viewController, as: .image(on: .iPad9_7(.portrait(splitView: .twoThirds))),
-            named: "ipad-9-7-66-split-portrait")
-
-          assertSnapshot(
-            of: viewController, as: .image(on: .iPad10_2(.landscape(splitView: .oneThird))),
-            named: "ipad-10-2-split-landscape")
-          assertSnapshot(
-            of: viewController, as: .image(on: .iPad10_2(.landscape(splitView: .oneHalf))),
-            named: "ipad-10-2-50-split-landscape")
-          assertSnapshot(
-            of: viewController, as: .image(on: .iPad10_2(.landscape(splitView: .twoThirds))),
-            named: "ipad-10-2-66-split-landscape")
-          assertSnapshot(
-            of: viewController, as: .image(on: .iPad10_2(.portrait(splitView: .oneThird))),
-            named: "ipad-10-2-33-split-portrait")
-          assertSnapshot(
-            of: viewController, as: .image(on: .iPad10_2(.portrait(splitView: .twoThirds))),
-            named: "ipad-10-2-66-split-portrait")
-
-          assertSnapshot(
-            of: viewController, as: .image(on: .iPadPro10_5(.landscape(splitView: .oneThird))),
-            named: "ipad-pro-10inch-33-split-landscape")
-          assertSnapshot(
-            of: viewController, as: .image(on: .iPadPro10_5(.landscape(splitView: .oneHalf))),
-            named: "ipad-pro-10inch-50-split-landscape")
-          assertSnapshot(
-            of: viewController, as: .image(on: .iPadPro10_5(.landscape(splitView: .twoThirds))),
-            named: "ipad-pro-10inch-66-split-landscape")
-          assertSnapshot(
-            of: viewController, as: .image(on: .iPadPro10_5(.portrait(splitView: .oneThird))),
-            named: "ipad-pro-10inch-33-split-portrait")
-          assertSnapshot(
-            of: viewController, as: .image(on: .iPadPro10_5(.portrait(splitView: .twoThirds))),
-            named: "ipad-pro-10inch-66-split-portrait")
-
-<<<<<<< HEAD
+        override func traitCollectionDidChange(_ previousTraitCollection: UITraitCollection?) {
+          super.traitCollectionDidChange(previousTraitCollection)
+          self.topLabel.font = .preferredFont(forTextStyle: .headline, compatibleWith: self.traitCollection)
+          self.leadingLabel.font = .preferredFont(forTextStyle: .body, compatibleWith: self.traitCollection)
+          self.trailingLabel.font = .preferredFont(forTextStyle: .body, compatibleWith: self.traitCollection)
+          self.bottomLabel.font = .preferredFont(forTextStyle: .subheadline, compatibleWith: self.traitCollection)
+          self.view.setNeedsUpdateConstraints()
+          self.view.updateConstraintsIfNeeded()
+        }
+      }
+
+      let viewController = MyViewController()
+
       #if os(iOS)
       await assertSnapshot(of: viewController, as: .image(on: .iPhoneSe), named: "iphone-se")
       await assertSnapshot(of: viewController, as: .image(on: .iPhone8), named: "iphone-8")
@@ -847,164 +540,56 @@
         of: viewController, as: .image(on: .tv4K), named: "tv4k")
       #endif
     }
-=======
-          assertSnapshot(
-            of: viewController, as: .image(on: .iPadPro11(.landscape(splitView: .oneThird))),
-            named: "ipad-pro-11inch-33-split-landscape")
-          assertSnapshot(
-            of: viewController, as: .image(on: .iPadPro11(.landscape(splitView: .oneHalf))),
-            named: "ipad-pro-11inch-50-split-landscape")
-          assertSnapshot(
-            of: viewController, as: .image(on: .iPadPro11(.landscape(splitView: .twoThirds))),
-            named: "ipad-pro-11inch-66-split-landscape")
-          assertSnapshot(
-            of: viewController, as: .image(on: .iPadPro11(.portrait(splitView: .oneThird))),
-            named: "ipad-pro-11inch-33-split-portrait")
-          assertSnapshot(
-            of: viewController, as: .image(on: .iPadPro11(.portrait(splitView: .twoThirds))),
-            named: "ipad-pro-11inch-66-split-portrait")
-
-          assertSnapshot(
-            of: viewController, as: .image(on: .iPadPro12_9(.landscape(splitView: .oneThird))),
-            named: "ipad-pro-12inch-33-split-landscape")
-          assertSnapshot(
-            of: viewController, as: .image(on: .iPadPro12_9(.landscape(splitView: .oneHalf))),
-            named: "ipad-pro-12inch-50-split-landscape")
-          assertSnapshot(
-            of: viewController, as: .image(on: .iPadPro12_9(.landscape(splitView: .twoThirds))),
-            named: "ipad-pro-12inch-66-split-landscape")
-          assertSnapshot(
-            of: viewController, as: .image(on: .iPadPro12_9(.portrait(splitView: .oneThird))),
-            named: "ipad-pro-12inch-33-split-portrait")
-          assertSnapshot(
-            of: viewController, as: .image(on: .iPadPro12_9(.portrait(splitView: .twoThirds))),
-            named: "ipad-pro-12inch-66-split-portrait")
-
-          assertSnapshot(
-            of: viewController, as: .image(on: .iPhoneSe(.landscape)),
-            named: "iphone-se-alternative")
-          assertSnapshot(
-            of: viewController, as: .image(on: .iPhone8(.landscape)), named: "iphone-8-alternative")
-          assertSnapshot(
-            of: viewController, as: .image(on: .iPhone8Plus(.landscape)),
-            named: "iphone-8-plus-alternative")
-          assertSnapshot(
-            of: viewController, as: .image(on: .iPhoneX(.landscape)), named: "iphone-x-alternative")
-          assertSnapshot(
-            of: viewController, as: .image(on: .iPhoneXr(.landscape)),
-            named: "iphone-xr-alternative")
-          assertSnapshot(
-            of: viewController, as: .image(on: .iPhoneXsMax(.landscape)),
-            named: "iphone-xs-max-alternative")
-          assertSnapshot(
-            of: viewController, as: .image(on: .iPadMini(.portrait)), named: "ipad-mini-alternative"
-          )
-          assertSnapshot(
-            of: viewController, as: .image(on: .iPad9_7(.portrait)), named: "ipad-9-7-alternative")
-          assertSnapshot(
-            of: viewController, as: .image(on: .iPad10_2(.portrait)), named: "ipad-10-2-alternative"
-          )
-          assertSnapshot(
-            of: viewController, as: .image(on: .iPadPro10_5(.portrait)),
-            named: "ipad-pro-10-5-alternative")
-          assertSnapshot(
-            of: viewController, as: .image(on: .iPadPro11(.portrait)),
-            named: "ipad-pro-11-alternative")
-          assertSnapshot(
-            of: viewController, as: .image(on: .iPadPro12_9(.portrait)),
-            named: "ipad-pro-12-9-alternative")
-
-          allContentSizes.forEach { name, contentSize in
-            assertSnapshot(
-              of: viewController,
-              as: .image(on: .iPhoneSe, traits: .init(preferredContentSizeCategory: contentSize)),
-              named: "iphone-se-\(name)"
-            )
-          }
-        #elseif os(tvOS)
-          assertSnapshot(
-            of: viewController, as: .image(on: .tv), named: "tv")
-          assertSnapshot(
-            of: viewController, as: .image(on: .tv4K), named: "tv4k")
-        #endif
-      }
->>>>>>> 731a5c2d
     #endif
   }
 
   @MainActor
   func testTraitsEmbeddedInTabNavigation() async {
     #if os(iOS)
-      if #available(iOS 11.0, *) {
-        class MyViewController: UIViewController {
-          let topLabel = UILabel()
-          let leadingLabel = UILabel()
-          let trailingLabel = UILabel()
-          let bottomLabel = UILabel()
-
-          override func viewDidLoad() {
-            super.viewDidLoad()
-
-            self.navigationItem.leftBarButtonItem = .init(
-              barButtonSystemItem: .add, target: nil, action: nil)
-
-            self.view.backgroundColor = .white
-
-            self.topLabel.text = "What's"
-            self.leadingLabel.text = "the"
-            self.trailingLabel.text = "point"
-            self.bottomLabel.text = "?"
-
-            self.topLabel.translatesAutoresizingMaskIntoConstraints = false
-            self.leadingLabel.translatesAutoresizingMaskIntoConstraints = false
-            self.trailingLabel.translatesAutoresizingMaskIntoConstraints = false
-            self.bottomLabel.translatesAutoresizingMaskIntoConstraints = false
-
-            self.view.addSubview(self.topLabel)
-            self.view.addSubview(self.leadingLabel)
-            self.view.addSubview(self.trailingLabel)
-            self.view.addSubview(self.bottomLabel)
-
-            NSLayoutConstraint.activate([
-              self.topLabel.topAnchor.constraint(equalTo: self.view.safeAreaLayoutGuide.topAnchor),
-              self.topLabel.centerXAnchor.constraint(
-                equalTo: self.view.safeAreaLayoutGuide.centerXAnchor),
-              self.leadingLabel.leadingAnchor.constraint(
-                equalTo: self.view.safeAreaLayoutGuide.leadingAnchor),
-              self.leadingLabel.trailingAnchor.constraint(
-                lessThanOrEqualTo: self.view.safeAreaLayoutGuide.centerXAnchor),
-              //            self.leadingLabel.trailingAnchor.constraint(equalTo: self.view.safeAreaLayoutGuide.centerXAnchor),
-              self.leadingLabel.centerYAnchor.constraint(
-                equalTo: self.view.safeAreaLayoutGuide.centerYAnchor),
-              self.trailingLabel.leadingAnchor.constraint(
-                greaterThanOrEqualTo: self.view.safeAreaLayoutGuide.centerXAnchor),
-              self.trailingLabel.trailingAnchor.constraint(
-                equalTo: self.view.safeAreaLayoutGuide.trailingAnchor),
-              self.trailingLabel.centerYAnchor.constraint(
-                equalTo: self.view.safeAreaLayoutGuide.centerYAnchor),
-              self.bottomLabel.bottomAnchor.constraint(
-                equalTo: self.view.safeAreaLayoutGuide.bottomAnchor),
-              self.bottomLabel.centerXAnchor.constraint(
-                equalTo: self.view.safeAreaLayoutGuide.centerXAnchor),
+    if #available(iOS 11.0, *) {
+      class MyViewController: UIViewController {
+        let topLabel = UILabel()
+        let leadingLabel = UILabel()
+        let trailingLabel = UILabel()
+        let bottomLabel = UILabel()
+
+        override func viewDidLoad() {
+          super.viewDidLoad()
+
+          self.navigationItem.leftBarButtonItem = .init(barButtonSystemItem: .add, target: nil, action: nil)
+
+          self.view.backgroundColor = .white
+
+          self.topLabel.text = "What's"
+          self.leadingLabel.text = "the"
+          self.trailingLabel.text = "point"
+          self.bottomLabel.text = "?"
+
+          self.topLabel.translatesAutoresizingMaskIntoConstraints = false
+          self.leadingLabel.translatesAutoresizingMaskIntoConstraints = false
+          self.trailingLabel.translatesAutoresizingMaskIntoConstraints = false
+          self.bottomLabel.translatesAutoresizingMaskIntoConstraints = false
+
+          self.view.addSubview(self.topLabel)
+          self.view.addSubview(self.leadingLabel)
+          self.view.addSubview(self.trailingLabel)
+          self.view.addSubview(self.bottomLabel)
+
+          NSLayoutConstraint.activate([
+            self.topLabel.topAnchor.constraint(equalTo: self.view.safeAreaLayoutGuide.topAnchor),
+            self.topLabel.centerXAnchor.constraint(equalTo: self.view.safeAreaLayoutGuide.centerXAnchor),
+            self.leadingLabel.leadingAnchor.constraint(equalTo: self.view.safeAreaLayoutGuide.leadingAnchor),
+            self.leadingLabel.trailingAnchor.constraint(lessThanOrEqualTo: self.view.safeAreaLayoutGuide.centerXAnchor),
+//            self.leadingLabel.trailingAnchor.constraint(equalTo: self.view.safeAreaLayoutGuide.centerXAnchor),
+            self.leadingLabel.centerYAnchor.constraint(equalTo: self.view.safeAreaLayoutGuide.centerYAnchor),
+            self.trailingLabel.leadingAnchor.constraint(greaterThanOrEqualTo: self.view.safeAreaLayoutGuide.centerXAnchor),
+            self.trailingLabel.trailingAnchor.constraint(equalTo: self.view.safeAreaLayoutGuide.trailingAnchor),
+            self.trailingLabel.centerYAnchor.constraint(equalTo: self.view.safeAreaLayoutGuide.centerYAnchor),
+            self.bottomLabel.bottomAnchor.constraint(equalTo: self.view.safeAreaLayoutGuide.bottomAnchor),
+            self.bottomLabel.centerXAnchor.constraint(equalTo: self.view.safeAreaLayoutGuide.centerXAnchor),
             ])
-          }
-
-          override func traitCollectionDidChange(_ previousTraitCollection: UITraitCollection?) {
-            super.traitCollectionDidChange(previousTraitCollection)
-            self.topLabel.font = .preferredFont(
-              forTextStyle: .headline, compatibleWith: self.traitCollection)
-            self.leadingLabel.font = .preferredFont(
-              forTextStyle: .body, compatibleWith: self.traitCollection)
-            self.trailingLabel.font = .preferredFont(
-              forTextStyle: .body, compatibleWith: self.traitCollection)
-            self.bottomLabel.font = .preferredFont(
-              forTextStyle: .subheadline, compatibleWith: self.traitCollection)
-            self.view.setNeedsUpdateConstraints()
-            self.view.updateConstraintsIfNeeded()
-          }
         }
 
-<<<<<<< HEAD
         override func traitCollectionDidChange(_ previousTraitCollection: UITraitCollection?) {
           super.traitCollectionDidChange(previousTraitCollection)
           self.topLabel.font = .preferredFont(forTextStyle: .headline, compatibleWith: self.traitCollection)
@@ -1072,76 +657,6 @@
       await assertSnapshot(
         of: viewController, as: .image(on: .iPadPro12_9(.portrait)), named: "ipad-pro-12-9-alternative")
     }
-=======
-        let myViewController = MyViewController()
-        let navController = UINavigationController(rootViewController: myViewController)
-        let viewController = UITabBarController()
-        viewController.setViewControllers([navController], animated: false)
-
-        assertSnapshot(of: viewController, as: .image(on: .iPhoneSe), named: "iphone-se")
-        assertSnapshot(of: viewController, as: .image(on: .iPhone8), named: "iphone-8")
-        assertSnapshot(of: viewController, as: .image(on: .iPhone8Plus), named: "iphone-8-plus")
-        assertSnapshot(of: viewController, as: .image(on: .iPhoneX), named: "iphone-x")
-        assertSnapshot(of: viewController, as: .image(on: .iPhoneXr), named: "iphone-xr")
-        assertSnapshot(of: viewController, as: .image(on: .iPhoneXsMax), named: "iphone-xs-max")
-        assertSnapshot(of: viewController, as: .image(on: .iPadMini), named: "ipad-mini")
-        assertSnapshot(of: viewController, as: .image(on: .iPad9_7), named: "ipad-9-7")
-        assertSnapshot(of: viewController, as: .image(on: .iPad10_2), named: "ipad-10-2")
-        assertSnapshot(of: viewController, as: .image(on: .iPadPro10_5), named: "ipad-pro-10-5")
-        assertSnapshot(of: viewController, as: .image(on: .iPadPro11), named: "ipad-pro-11")
-        assertSnapshot(of: viewController, as: .image(on: .iPadPro12_9), named: "ipad-pro-12-9")
-
-        assertSnapshot(of: viewController, as: .image(on: .iPhoneSe(.portrait)), named: "iphone-se")
-        assertSnapshot(of: viewController, as: .image(on: .iPhone8(.portrait)), named: "iphone-8")
-        assertSnapshot(
-          of: viewController, as: .image(on: .iPhone8Plus(.portrait)), named: "iphone-8-plus")
-        assertSnapshot(of: viewController, as: .image(on: .iPhoneX(.portrait)), named: "iphone-x")
-        assertSnapshot(of: viewController, as: .image(on: .iPhoneXr(.portrait)), named: "iphone-xr")
-        assertSnapshot(
-          of: viewController, as: .image(on: .iPhoneXsMax(.portrait)), named: "iphone-xs-max")
-        assertSnapshot(
-          of: viewController, as: .image(on: .iPadMini(.landscape)), named: "ipad-mini")
-        assertSnapshot(of: viewController, as: .image(on: .iPad9_7(.landscape)), named: "ipad-9-7")
-        assertSnapshot(
-          of: viewController, as: .image(on: .iPad10_2(.landscape)), named: "ipad-10-2")
-        assertSnapshot(
-          of: viewController, as: .image(on: .iPadPro10_5(.landscape)), named: "ipad-pro-10-5")
-        assertSnapshot(
-          of: viewController, as: .image(on: .iPadPro11(.landscape)), named: "ipad-pro-11")
-        assertSnapshot(
-          of: viewController, as: .image(on: .iPadPro12_9(.landscape)), named: "ipad-pro-12-9")
-
-        assertSnapshot(
-          of: viewController, as: .image(on: .iPhoneSe(.landscape)), named: "iphone-se-alternative")
-        assertSnapshot(
-          of: viewController, as: .image(on: .iPhone8(.landscape)), named: "iphone-8-alternative")
-        assertSnapshot(
-          of: viewController, as: .image(on: .iPhone8Plus(.landscape)),
-          named: "iphone-8-plus-alternative")
-        assertSnapshot(
-          of: viewController, as: .image(on: .iPhoneX(.landscape)), named: "iphone-x-alternative")
-        assertSnapshot(
-          of: viewController, as: .image(on: .iPhoneXr(.landscape)), named: "iphone-xr-alternative")
-        assertSnapshot(
-          of: viewController, as: .image(on: .iPhoneXsMax(.landscape)),
-          named: "iphone-xs-max-alternative")
-        assertSnapshot(
-          of: viewController, as: .image(on: .iPadMini(.portrait)), named: "ipad-mini-alternative")
-        assertSnapshot(
-          of: viewController, as: .image(on: .iPad9_7(.portrait)), named: "ipad-9-7-alternative")
-        assertSnapshot(
-          of: viewController, as: .image(on: .iPad10_2(.portrait)), named: "ipad-10-2-alternative")
-        assertSnapshot(
-          of: viewController, as: .image(on: .iPadPro10_5(.portrait)),
-          named: "ipad-pro-10-5-alternative")
-        assertSnapshot(
-          of: viewController, as: .image(on: .iPadPro11(.portrait)),
-          named: "ipad-pro-11-alternative")
-        assertSnapshot(
-          of: viewController, as: .image(on: .iPadPro12_9(.portrait)),
-          named: "ipad-pro-12-9-alternative")
-      }
->>>>>>> 731a5c2d
     #endif
   }
 
@@ -1149,129 +664,92 @@
   func testCollectionViewsWithMultipleScreenSizes() async {
     #if os(iOS)
 
-      final class CollectionViewController: UIViewController, UICollectionViewDataSource,
-        UICollectionViewDelegateFlowLayout
-      {
-
-        let flowLayout: UICollectionViewFlowLayout = {
-          let layout = UICollectionViewFlowLayout()
-          layout.scrollDirection = .horizontal
-          layout.minimumLineSpacing = 20
-          return layout
-        }()
-
-        lazy var collectionView = UICollectionView(frame: .zero, collectionViewLayout: flowLayout)
-
-        override func viewDidLoad() {
-          super.viewDidLoad()
-
-          view.backgroundColor = .white
-          view.addSubview(collectionView)
-
-          collectionView.backgroundColor = .white
-          collectionView.dataSource = self
-          collectionView.delegate = self
-          collectionView.register(UICollectionViewCell.self, forCellWithReuseIdentifier: "Cell")
-          collectionView.translatesAutoresizingMaskIntoConstraints = false
-
-          NSLayoutConstraint.activate([
-            collectionView.leadingAnchor.constraint(equalTo: view.layoutMarginsGuide.leadingAnchor),
-            collectionView.topAnchor.constraint(equalTo: view.layoutMarginsGuide.topAnchor),
-            collectionView.trailingAnchor.constraint(
-              equalTo: view.layoutMarginsGuide.trailingAnchor),
-            collectionView.bottomAnchor.constraint(equalTo: view.layoutMarginsGuide.bottomAnchor),
-          ])
-
-          collectionView.reloadData()
-        }
-
-        override func viewDidLayoutSubviews() {
-          super.viewDidLayoutSubviews()
-          collectionView.collectionViewLayout.invalidateLayout()
-        }
-
-        override func traitCollectionDidChange(_ previousTraitCollection: UITraitCollection?) {
-          super.traitCollectionDidChange(previousTraitCollection)
-          collectionView.collectionViewLayout.invalidateLayout()
-        }
-
-        func collectionView(_ collectionView: UICollectionView, cellForItemAt indexPath: IndexPath)
-          -> UICollectionViewCell
-        {
-          let cell = collectionView.dequeueReusableCell(withReuseIdentifier: "Cell", for: indexPath)
-          cell.contentView.backgroundColor = .orange
-          return cell
-        }
-
-        func collectionView(_ collectionView: UICollectionView, numberOfItemsInSection section: Int)
-          -> Int
-        {
-          return 20
-        }
-
-        func collectionView(
-          _ collectionView: UICollectionView,
-          layout collectionViewLayout: UICollectionViewLayout,
-          sizeForItemAt indexPath: IndexPath
+    final class CollectionViewController: UIViewController, UICollectionViewDataSource, UICollectionViewDelegateFlowLayout {
+
+      let flowLayout: UICollectionViewFlowLayout = {
+        let layout = UICollectionViewFlowLayout()
+        layout.scrollDirection = .horizontal
+        layout.minimumLineSpacing = 20
+        return layout
+      }()
+
+      lazy var collectionView = UICollectionView(frame: .zero, collectionViewLayout: flowLayout)
+
+      override func viewDidLoad() {
+        super.viewDidLoad()
+
+        view.backgroundColor = .white
+        view.addSubview(collectionView)
+
+        collectionView.backgroundColor = .white
+        collectionView.dataSource = self
+        collectionView.delegate = self
+        collectionView.register(UICollectionViewCell.self, forCellWithReuseIdentifier: "Cell")
+        collectionView.translatesAutoresizingMaskIntoConstraints = false
+
+        NSLayoutConstraint.activate([
+          collectionView.leadingAnchor.constraint(equalTo: view.layoutMarginsGuide.leadingAnchor),
+          collectionView.topAnchor.constraint(equalTo: view.layoutMarginsGuide.topAnchor),
+          collectionView.trailingAnchor.constraint(equalTo: view.layoutMarginsGuide.trailingAnchor),
+          collectionView.bottomAnchor.constraint(equalTo: view.layoutMarginsGuide.bottomAnchor)
+        ])
+
+        collectionView.reloadData()
+      }
+
+      override func viewDidLayoutSubviews() {
+        super.viewDidLayoutSubviews()
+        collectionView.collectionViewLayout.invalidateLayout()
+      }
+
+      override func traitCollectionDidChange(_ previousTraitCollection: UITraitCollection?) {
+        super.traitCollectionDidChange(previousTraitCollection)
+        collectionView.collectionViewLayout.invalidateLayout()
+      }
+
+      func collectionView(_ collectionView: UICollectionView, cellForItemAt indexPath: IndexPath) -> UICollectionViewCell {
+        let cell = collectionView.dequeueReusableCell(withReuseIdentifier: "Cell", for: indexPath)
+        cell.contentView.backgroundColor = .orange
+        return cell
+      }
+
+      func collectionView(_ collectionView: UICollectionView, numberOfItemsInSection section: Int) -> Int {
+        return 20
+      }
+
+      func collectionView(
+        _ collectionView: UICollectionView,
+        layout collectionViewLayout: UICollectionViewLayout,
+        sizeForItemAt indexPath: IndexPath
         ) -> CGSize {
-          return CGSize(
-            width: min(collectionView.frame.width - 50, 300),
-            height: collectionView.frame.height
-          )
-        }
-
-      }
-
-      let viewController = CollectionViewController()
-
-<<<<<<< HEAD
+        return CGSize(
+          width: min(collectionView.frame.width - 50, 300),
+          height: collectionView.frame.height
+        )
+      }
+
+    }
+
+    let viewController = CollectionViewController()
+
     await assertSnapshots(of: viewController, as: [
       "ipad": .image(on: .iPadPro12_9),
       "iphoneSe": .image(on: .iPhoneSe),
       "iphone8": .image(on: .iPhone8),
       "iphoneMax": .image(on: .iPhoneXsMax)
     ])
-=======
-      assertSnapshots(
-        of: viewController,
-        as: [
-          "ipad": .image(on: .iPadPro12_9),
-          "iphoneSe": .image(on: .iPhoneSe),
-          "iphone8": .image(on: .iPhone8),
-          "iphoneMax": .image(on: .iPhoneXsMax),
-        ])
->>>>>>> 731a5c2d
     #endif
   }
 
   @MainActor
   func testTraitsWithView() async {
     #if os(iOS)
-      if #available(iOS 11.0, *) {
-        let label = UILabel()
-        label.font = .preferredFont(forTextStyle: .title1)
-        label.adjustsFontForContentSizeCategory = true
-        label.text = "What's the point?"
-
-        allContentSizes.forEach { name, contentSize in
-          assertSnapshot(
-            of: label,
-            as: .image(traits: .init(preferredContentSizeCategory: contentSize)),
-            named: "label-\(name)"
-          )
-        }
-      }
-    #endif
-  }
-
-  func testTraitsWithViewController() {
-    #if os(iOS)
+    if #available(iOS 11.0, *) {
       let label = UILabel()
       label.font = .preferredFont(forTextStyle: .title1)
       label.adjustsFontForContentSizeCategory = true
       label.text = "What's the point?"
 
-<<<<<<< HEAD
       for (name, contentSize) in allContentSizes {
         await assertSnapshot(
           of: label,
@@ -1308,43 +786,20 @@
         named: "label-\(name)"
       )
     }
-=======
-      let viewController = UIViewController()
-      viewController.view.addSubview(label)
-
-      label.translatesAutoresizingMaskIntoConstraints = false
-      NSLayoutConstraint.activate([
-        label.leadingAnchor.constraint(
-          equalTo: viewController.view.layoutMarginsGuide.leadingAnchor),
-        label.topAnchor.constraint(equalTo: viewController.view.layoutMarginsGuide.topAnchor),
-        label.trailingAnchor.constraint(
-          equalTo: viewController.view.layoutMarginsGuide.trailingAnchor),
-      ])
-
-      allContentSizes.forEach { name, contentSize in
-        assertSnapshot(
-          of: viewController,
-          as: .recursiveDescription(
-            on: .iPhoneSe, traits: .init(preferredContentSizeCategory: contentSize)),
-          named: "label-\(name)"
-        )
-      }
->>>>>>> 731a5c2d
     #endif
   }
 
   func testUIBezierPath() async {
     #if os(iOS) || os(tvOS)
-      let path = UIBezierPath.heart
-
-      let osName: String
-      #if os(iOS)
-        osName = "iOS"
-      #elseif os(tvOS)
-        osName = "tvOS"
-      #endif
-
-<<<<<<< HEAD
+    let path = UIBezierPath.heart
+
+    let osName: String
+    #if os(iOS)
+    osName = "iOS"
+    #elseif os(tvOS)
+    osName = "tvOS"
+    #endif
+
     if !ProcessInfo.processInfo.environment.keys.contains("GITHUB_WORKFLOW") {
       await assertSnapshot(of: path, as: .image, named: osName)
     }
@@ -1352,141 +807,108 @@
     if #available(iOS 11.0, tvOS 11.0, *) {
       await assertSnapshot(of: path, as: .elementsDescription, named: osName)
     }
-=======
-      if !ProcessInfo.processInfo.environment.keys.contains("GITHUB_WORKFLOW") {
-        assertSnapshot(of: path, as: .image, named: osName)
-      }
-
-      if #available(iOS 11.0, tvOS 11.0, *) {
-        assertSnapshot(of: path, as: .elementsDescription, named: osName)
-      }
->>>>>>> 731a5c2d
     #endif
   }
 
   @MainActor
   func testUIView() async {
     #if os(iOS)
-<<<<<<< HEAD
     let view = UIButton(type: .contactAdd)
     await assertSnapshot(of: view, as: .image)
     await assertSnapshot(of: view, as: .recursiveDescription)
-=======
-      let view = UIButton(type: .contactAdd)
-      assertSnapshot(of: view, as: .image)
-      assertSnapshot(of: view, as: .recursiveDescription)
->>>>>>> 731a5c2d
     #endif
   }
 
   @MainActor
   func testUIViewControllerLifeCycle() async {
     #if os(iOS)
-      class ViewController: UIViewController {
-        let viewDidLoadExpectation: XCTestExpectation
-        let viewWillAppearExpectation: XCTestExpectation
-        let viewDidAppearExpectation: XCTestExpectation
-        let viewWillDisappearExpectation: XCTestExpectation
-        let viewDidDisappearExpectation: XCTestExpectation
-        init(
-          viewDidLoadExpectation: XCTestExpectation,
-          viewWillAppearExpectation: XCTestExpectation,
-          viewDidAppearExpectation: XCTestExpectation,
-          viewWillDisappearExpectation: XCTestExpectation,
-          viewDidDisappearExpectation: XCTestExpectation
-        ) {
-          self.viewDidLoadExpectation = viewDidLoadExpectation
-          self.viewWillAppearExpectation = viewWillAppearExpectation
-          self.viewDidAppearExpectation = viewDidAppearExpectation
-          self.viewWillDisappearExpectation = viewWillDisappearExpectation
-          self.viewDidDisappearExpectation = viewDidDisappearExpectation
-          super.init(nibName: nil, bundle: nil)
-        }
-        required init?(coder: NSCoder) {
-          fatalError("init(coder:) has not been implemented")
-        }
-        override func viewDidLoad() {
-          super.viewDidLoad()
-          viewDidLoadExpectation.fulfill()
-        }
-        override func viewWillAppear(_ animated: Bool) {
-          super.viewWillAppear(animated)
-          viewWillAppearExpectation.fulfill()
-        }
-        override func viewDidAppear(_ animated: Bool) {
-          super.viewDidAppear(animated)
-          viewDidAppearExpectation.fulfill()
-        }
-        override func viewWillDisappear(_ animated: Bool) {
-          super.viewWillDisappear(animated)
-          viewWillDisappearExpectation.fulfill()
-        }
-        override func viewDidDisappear(_ animated: Bool) {
-          super.viewDidDisappear(animated)
-          viewDidDisappearExpectation.fulfill()
-        }
-      }
-
-<<<<<<< HEAD
+    class ViewController: UIViewController {
+      let viewDidLoadExpectation: XCTestExpectation
+      let viewWillAppearExpectation: XCTestExpectation
+      let viewDidAppearExpectation: XCTestExpectation
+      let viewWillDisappearExpectation: XCTestExpectation
+      let viewDidDisappearExpectation: XCTestExpectation
+      init(viewDidLoadExpectation: XCTestExpectation,
+           viewWillAppearExpectation: XCTestExpectation,
+           viewDidAppearExpectation: XCTestExpectation,
+           viewWillDisappearExpectation: XCTestExpectation,
+           viewDidDisappearExpectation: XCTestExpectation){
+        self.viewDidLoadExpectation = viewDidLoadExpectation
+        self.viewWillAppearExpectation = viewWillAppearExpectation
+        self.viewDidAppearExpectation = viewDidAppearExpectation
+        self.viewWillDisappearExpectation = viewWillDisappearExpectation
+        self.viewDidDisappearExpectation = viewDidDisappearExpectation
+        super.init(nibName: nil, bundle: nil)
+      }
+      required init?(coder: NSCoder) {
+        fatalError("init(coder:) has not been implemented")
+      }
+      override func viewDidLoad() {
+        super.viewDidLoad()
+        viewDidLoadExpectation.fulfill()
+      }
+      override func viewWillAppear(_ animated: Bool) {
+        super.viewWillAppear(animated)
+        viewWillAppearExpectation.fulfill()
+      }
+      override func viewDidAppear(_ animated: Bool) {
+        super.viewDidAppear(animated)
+        viewDidAppearExpectation.fulfill()
+      }
+      override func viewWillDisappear(_ animated: Bool) {
+        super.viewWillDisappear(animated)
+        viewWillDisappearExpectation.fulfill()
+      }
+      override func viewDidDisappear(_ animated: Bool) {
+        super.viewDidDisappear(animated)
+        viewDidDisappearExpectation.fulfill()
+      }
+    }
+
+    let viewDidLoadExpectation = expectation(description: "viewDidLoad")
+    let viewWillAppearExpectation = expectation(description: "viewWillAppear")
+    let viewDidAppearExpectation = expectation(description: "viewDidAppear")
+    let viewWillDisappearExpectation = expectation(description: "viewWillDisappear")
+    let viewDidDisappearExpectation = expectation(description: "viewDidDisappear")
+    viewWillAppearExpectation.expectedFulfillmentCount = 4
+    viewDidAppearExpectation.expectedFulfillmentCount = 4
+    viewWillDisappearExpectation.expectedFulfillmentCount = 4
+    viewDidDisappearExpectation.expectedFulfillmentCount = 4
+
+    let viewController = ViewController(
+      viewDidLoadExpectation: viewDidLoadExpectation,
+      viewWillAppearExpectation: viewWillAppearExpectation,
+      viewDidAppearExpectation: viewDidAppearExpectation,
+      viewWillDisappearExpectation: viewWillDisappearExpectation,
+      viewDidDisappearExpectation: viewDidDisappearExpectation
+    )
+
     await assertSnapshot(of: viewController, as: .image)
     await assertSnapshot(of: viewController, as: .image)
-=======
-      let viewDidLoadExpectation = expectation(description: "viewDidLoad")
-      let viewWillAppearExpectation = expectation(description: "viewWillAppear")
-      let viewDidAppearExpectation = expectation(description: "viewDidAppear")
-      let viewWillDisappearExpectation = expectation(description: "viewWillDisappear")
-      let viewDidDisappearExpectation = expectation(description: "viewDidDisappear")
-      viewWillAppearExpectation.expectedFulfillmentCount = 4
-      viewDidAppearExpectation.expectedFulfillmentCount = 4
-      viewWillDisappearExpectation.expectedFulfillmentCount = 4
-      viewDidDisappearExpectation.expectedFulfillmentCount = 4
-
-      let viewController = ViewController(
-        viewDidLoadExpectation: viewDidLoadExpectation,
-        viewWillAppearExpectation: viewWillAppearExpectation,
-        viewDidAppearExpectation: viewDidAppearExpectation,
-        viewWillDisappearExpectation: viewWillDisappearExpectation,
-        viewDidDisappearExpectation: viewDidDisappearExpectation
-      )
->>>>>>> 731a5c2d
-
-      assertSnapshot(of: viewController, as: .image)
-      assertSnapshot(of: viewController, as: .image)
-
-      wait(
-        for: [
-          viewDidLoadExpectation,
-          viewWillAppearExpectation,
-          viewDidAppearExpectation,
-          viewWillDisappearExpectation,
-          viewDidDisappearExpectation,
-        ], timeout: 1.0, enforceOrder: true)
+
+    wait(for: [
+      viewDidLoadExpectation,
+      viewWillAppearExpectation,
+      viewDidAppearExpectation,
+      viewWillDisappearExpectation,
+      viewDidDisappearExpectation,
+    ], timeout: 1.0, enforceOrder: true)
     #endif
   }
 
   func testCALayer() async {
     #if os(iOS)
-<<<<<<< HEAD
     let layer = CALayer()
     layer.frame = CGRect(x: 0, y: 0, width: 100, height: 100)
     layer.backgroundColor = UIColor.red.cgColor
     layer.borderWidth = 4.0
     layer.borderColor = UIColor.black.cgColor
     await assertSnapshot(of: layer, as: .image)
-=======
-      let layer = CALayer()
-      layer.frame = CGRect(x: 0, y: 0, width: 100, height: 100)
-      layer.backgroundColor = UIColor.red.cgColor
-      layer.borderWidth = 4.0
-      layer.borderColor = UIColor.black.cgColor
-      assertSnapshot(of: layer, as: .image)
->>>>>>> 731a5c2d
     #endif
   }
 
   func testCALayerWithGradient() async {
     #if os(iOS)
-<<<<<<< HEAD
     let baseLayer = CALayer()
     baseLayer.frame = CGRect(x: 0, y: 0, width: 100, height: 100)
     let gradientLayer = CAGradientLayer()
@@ -1494,22 +916,12 @@
     gradientLayer.frame = baseLayer.frame
     baseLayer.addSublayer(gradientLayer)
     await assertSnapshot(of: baseLayer, as: .image)
-=======
-      let baseLayer = CALayer()
-      baseLayer.frame = CGRect(x: 0, y: 0, width: 100, height: 100)
-      let gradientLayer = CAGradientLayer()
-      gradientLayer.colors = [UIColor.red.cgColor, UIColor.yellow.cgColor]
-      gradientLayer.frame = baseLayer.frame
-      baseLayer.addSublayer(gradientLayer)
-      assertSnapshot(of: baseLayer, as: .image)
->>>>>>> 731a5c2d
     #endif
   }
 
   @MainActor
   func testViewControllerHierarchy() async {
     #if os(iOS)
-<<<<<<< HEAD
     let page = UIPageViewController(transitionStyle: .scroll, navigationOrientation: .horizontal)
     page.setViewControllers([UIViewController()], direction: .forward, animated: false)
     let tab = UITabBarController()
@@ -1521,19 +933,6 @@
       UINavigationController(rootViewController: UIViewController())
     ]
     await assertSnapshot(of: tab, as: .hierarchy)
-=======
-      let page = UIPageViewController(transitionStyle: .scroll, navigationOrientation: .horizontal)
-      page.setViewControllers([UIViewController()], direction: .forward, animated: false)
-      let tab = UITabBarController()
-      tab.viewControllers = [
-        UINavigationController(rootViewController: page),
-        UINavigationController(rootViewController: UIViewController()),
-        UINavigationController(rootViewController: UIViewController()),
-        UINavigationController(rootViewController: UIViewController()),
-        UINavigationController(rootViewController: UIViewController()),
-      ]
-      assertSnapshot(of: tab, as: .hierarchy)
->>>>>>> 731a5c2d
     #endif
   }
 
@@ -1545,8 +944,7 @@
     await assertSnapshot(of: get, as: .raw, named: "get")
     await assertSnapshot(of: get, as: .curl, named: "get-curl")
 
-    var getWithQuery = URLRequest(
-      url: URL(string: "https://www.pointfree.co?key_2=value_2&key_1=value_1&key_3=value_3")!)
+    var getWithQuery = URLRequest(url: URL(string: "https://www.pointfree.co?key_2=value_2&key_1=value_1&key_3=value_3")!)
     getWithQuery.addValue("pf_session={}", forHTTPHeaderField: "Cookie")
     getWithQuery.addValue("text/html", forHTTPHeaderField: "Accept")
     getWithQuery.addValue("application/json", forHTTPHeaderField: "Content-Type")
@@ -1561,21 +959,13 @@
     await assertSnapshot(of: post, as: .raw, named: "post")
     await assertSnapshot(of: post, as: .curl, named: "post-curl")
 
-    var postWithJSON = URLRequest(
-      url: URL(string: "http://dummy.restapiexample.com/api/v1/create")!)
+    var postWithJSON = URLRequest(url: URL(string: "http://dummy.restapiexample.com/api/v1/create")!)
     postWithJSON.httpMethod = "POST"
     postWithJSON.addValue("application/json", forHTTPHeaderField: "Content-Type")
     postWithJSON.addValue("application/json", forHTTPHeaderField: "Accept")
-<<<<<<< HEAD
     postWithJSON.httpBody = Data("{\"name\":\"tammy134235345235\", \"salary\":0, \"age\":\"tammy133\"}".utf8)
     await assertSnapshot(of: postWithJSON, as: .raw, named: "post-with-json")
     await assertSnapshot(of: postWithJSON, as: .curl, named: "post-with-json-curl")
-=======
-    postWithJSON.httpBody = Data(
-      "{\"name\":\"tammy134235345235\", \"salary\":0, \"age\":\"tammy133\"}".utf8)
-    assertSnapshot(of: postWithJSON, as: .raw, named: "post-with-json")
-    assertSnapshot(of: postWithJSON, as: .curl, named: "post-with-json-curl")
->>>>>>> 731a5c2d
 
     var head = URLRequest(url: URL(string: "https://www.pointfree.co/")!)
     head.httpMethod = "HEAD"
@@ -1587,34 +977,14 @@
     post.httpMethod = "POST"
     post.addValue("pf_session={\"user_id\":\"0\"}", forHTTPHeaderField: "Cookie")
     post.addValue("application/json", forHTTPHeaderField: "Accept")
-<<<<<<< HEAD
     post.httpBody = Data("""
                          {"pricing": {"lane": "individual","billing": "monthly"}}
                          """.utf8)
-    await _assertInlineSnapshot(matching: post, as: .raw(pretty: true), with: """
-    POST https://www.pointfree.co/subscribe
-    Accept: application/json
-    Cookie: pf_session={"user_id":"0"}
-    
-    {
-      "pricing" : {
-        "billing" : "monthly",
-        "lane" : "individual"
-      }
-    }
-    """)
-=======
-    post.httpBody = Data(
-      """
-      {"pricing": {"lane": "individual","billing": "monthly"}}
-      """.utf8)
->>>>>>> 731a5c2d
   }
 
   @MainActor
   func testWebView() async throws {
     #if os(iOS) || os(macOS)
-<<<<<<< HEAD
     let fixtureUrl = URL(fileURLWithPath: String(#file), isDirectory: false)
       .deletingLastPathComponent()
       .appendingPathComponent("__Fixtures__/pointfree.html")
@@ -1628,28 +998,12 @@
         named: platform
       )
     }
-=======
-      let fixtureUrl = URL(fileURLWithPath: String(#file), isDirectory: false)
-        .deletingLastPathComponent()
-        .appendingPathComponent("__Fixtures__/pointfree.html")
-      let html = try String(contentsOf: fixtureUrl)
-      let webView = WKWebView()
-      webView.loadHTMLString(html, baseURL: nil)
-      if !ProcessInfo.processInfo.environment.keys.contains("GITHUB_WORKFLOW") {
-        assertSnapshot(
-          of: webView,
-          as: .image(size: .init(width: 800, height: 600)),
-          named: platform
-        )
-      }
->>>>>>> 731a5c2d
     #endif
   }
 
   @MainActor
   func testViewWithZeroHeightOrWidth() async {
     #if os(iOS) || os(tvOS)
-<<<<<<< HEAD
     var rect = CGRect(x: 0, y: 0, width: 350, height: 0)
     var view = UIView(frame: rect)
     view.backgroundColor = .red
@@ -1664,60 +1018,38 @@
     view = UIView(frame: rect)
     view.backgroundColor = .blue
     await assertSnapshot(of: view, as: .image, named: "noWidth.noHeight")
-=======
-      var rect = CGRect(x: 0, y: 0, width: 350, height: 0)
-      var view = UIView(frame: rect)
-      view.backgroundColor = .red
-      assertSnapshot(of: view, as: .image, named: "noHeight")
-
-      rect = CGRect(x: 0, y: 0, width: 0, height: 350)
-      view = UIView(frame: rect)
-      view.backgroundColor = .green
-      assertSnapshot(of: view, as: .image, named: "noWidth")
-
-      rect = CGRect(x: 0, y: 0, width: 0, height: 0)
-      view = UIView(frame: rect)
-      view.backgroundColor = .blue
-      assertSnapshot(of: view, as: .image, named: "noWidth.noHeight")
->>>>>>> 731a5c2d
     #endif
   }
 
   @MainActor
   func testViewAgainstEmptyImage() async {
     #if os(iOS) || os(tvOS)
-      let rect = CGRect(x: 0, y: 0, width: 0, height: 0)
-      let view = UIView(frame: rect)
-      view.backgroundColor = .blue
-
-<<<<<<< HEAD
+    let rect = CGRect(x: 0, y: 0, width: 0, height: 0)
+    let view = UIView(frame: rect)
+    view.backgroundColor = .blue
+
     let failure = await verifySnapshot(of: view, as: .image, named: "notEmptyImage")
     XCTAssertNotNil(failure)
-=======
-      let failure = verifySnapshot(of: view, as: .image, named: "notEmptyImage")
-      XCTAssertNotNil(failure)
->>>>>>> 731a5c2d
     #endif
   }
 
   @MainActor
   func testEmbeddedWebView() async throws {
     #if os(iOS)
-      let label = UILabel()
-      label.text = "Hello, Blob!"
-
-      let fixtureUrl = URL(fileURLWithPath: String(#file), isDirectory: false)
-        .deletingLastPathComponent()
-        .appendingPathComponent("__Fixtures__/pointfree.html")
-      let html = try String(contentsOf: fixtureUrl)
-      let webView = WKWebView()
-      webView.loadHTMLString(html, baseURL: nil)
-      webView.isHidden = true
-
-      let stackView = UIStackView(arrangedSubviews: [label, webView])
-      stackView.axis = .vertical
-
-<<<<<<< HEAD
+    let label = UILabel()
+    label.text = "Hello, Blob!"
+
+    let fixtureUrl = URL(fileURLWithPath: String(#file), isDirectory: false)
+      .deletingLastPathComponent()
+      .appendingPathComponent("__Fixtures__/pointfree.html")
+    let html = try String(contentsOf: fixtureUrl)
+    let webView = WKWebView()
+    webView.loadHTMLString(html, baseURL: nil)
+    webView.isHidden = true
+
+    let stackView = UIStackView(arrangedSubviews: [label, webView])
+    stackView.axis = .vertical
+
     if !ProcessInfo.processInfo.environment.keys.contains("GITHUB_WORKFLOW") {
       await assertSnapshot(
         of: stackView,
@@ -1725,20 +1057,10 @@
         named: platform
       )
     }
-=======
-      if !ProcessInfo.processInfo.environment.keys.contains("GITHUB_WORKFLOW") {
-        assertSnapshot(
-          of: stackView,
-          as: .image(size: .init(width: 800, height: 600)),
-          named: platform
-        )
-      }
->>>>>>> 731a5c2d
     #endif
   }
 
   #if os(iOS) || os(macOS)
-<<<<<<< HEAD
   @MainActor
   final class ManipulatingWKWebViewNavigationDelegate: NSObject, WKNavigationDelegate {
     func webView(_ webView: WKWebView, didFinish navigation: WKNavigation!) {
@@ -1763,43 +1085,18 @@
         as: .image(size: .init(width: 800, height: 600)),
         named: platform
       )
-=======
-    final class ManipulatingWKWebViewNavigationDelegate: NSObject, WKNavigationDelegate {
-      func webView(_ webView: WKWebView, didFinish navigation: WKNavigation!) {
-        webView.evaluateJavaScript("document.body.children[0].classList.remove(\"hero\")")  // Change layout
-      }
-    }
-    func testWebViewWithManipulatingNavigationDelegate() throws {
-      let manipulatingWKWebViewNavigationDelegate = ManipulatingWKWebViewNavigationDelegate()
-      let webView = WKWebView()
-      webView.navigationDelegate = manipulatingWKWebViewNavigationDelegate
-
-      let fixtureUrl = URL(fileURLWithPath: String(#file), isDirectory: false)
-        .deletingLastPathComponent()
-        .appendingPathComponent("__Fixtures__/pointfree.html")
-      let html = try String(contentsOf: fixtureUrl)
-      webView.loadHTMLString(html, baseURL: nil)
-      if !ProcessInfo.processInfo.environment.keys.contains("GITHUB_WORKFLOW") {
-        assertSnapshot(
-          of: webView,
-          as: .image(size: .init(width: 800, height: 600)),
-          named: platform
-        )
-      }
-      _ = manipulatingWKWebViewNavigationDelegate
->>>>>>> 731a5c2d
-    }
-
-    final class CancellingWKWebViewNavigationDelegate: NSObject, WKNavigationDelegate {
-      func webView(
-        _ webView: WKWebView,
-        decidePolicyFor navigationAction: WKNavigationAction,
-        decisionHandler: @escaping (WKNavigationActionPolicy) -> Void
-      ) {
-        decisionHandler(.cancel)
-      }
-    }
-<<<<<<< HEAD
+    }
+    _ = manipulatingWKWebViewNavigationDelegate
+  }
+
+  final class CancellingWKWebViewNavigationDelegate: NSObject, WKNavigationDelegate {
+    func webView(
+      _ webView: WKWebView,
+      decidePolicyFor navigationAction: WKNavigationAction,
+      decisionHandler: @escaping (WKNavigationActionPolicy) -> Void
+    ) {
+      decisionHandler(.cancel)
+    }
   }
 
   @MainActor
@@ -1819,32 +1116,12 @@
         as: .image(size: .init(width: 800, height: 600)),
         named: platform
       )
-=======
-
-    func testWebViewWithCancellingNavigationDelegate() throws {
-      let cancellingWKWebViewNavigationDelegate = CancellingWKWebViewNavigationDelegate()
-      let webView = WKWebView()
-      webView.navigationDelegate = cancellingWKWebViewNavigationDelegate
-
-      let fixtureUrl = URL(fileURLWithPath: String(#file), isDirectory: false)
-        .deletingLastPathComponent()
-        .appendingPathComponent("__Fixtures__/pointfree.html")
-      let html = try String(contentsOf: fixtureUrl)
-      webView.loadHTMLString(html, baseURL: nil)
-      if !ProcessInfo.processInfo.environment.keys.contains("GITHUB_WORKFLOW") {
-        assertSnapshot(
-          of: webView,
-          as: .image(size: .init(width: 800, height: 600)),
-          named: platform
-        )
-      }
-      _ = cancellingWKWebViewNavigationDelegate
->>>>>>> 731a5c2d
-    }
+    }
+    _ = cancellingWKWebViewNavigationDelegate
+  }
   #endif
 
   #if os(iOS)
-<<<<<<< HEAD
   @available(iOS 13.0, *)
   @MainActor
   func testSwiftUIView_iOS() async {
@@ -1852,25 +1129,16 @@
       var body: some SwiftUI.View {
         HStack {
           Image(systemName: "checkmark.circle.fill")
-=======
-    @available(iOS 13.0, *)
-    func testSwiftUIView_iOS() {
-      struct MyView: SwiftUI.View {
-        var body: some SwiftUI.View {
-          HStack {
-            Image(systemName: "checkmark.circle.fill")
->>>>>>> 731a5c2d
             Text("Checked").fixedSize()
-          }
-          .padding(5)
-          .background(RoundedRectangle(cornerRadius: 5.0).fill(Color.blue))
-          .padding(10)
         }
-      }
-
-      let view = MyView().background(Color.yellow)
-
-<<<<<<< HEAD
+        .padding(5)
+        .background(RoundedRectangle(cornerRadius: 5.0).fill(Color.blue))
+        .padding(10)
+      }
+    }
+
+    let view = MyView().background(Color.yellow)
+
     await assertSnapshot(of: view, as: .image(traits: .init(userInterfaceStyle: .light)))
     await assertSnapshot(of: view, as: .image(layout: .sizeThatFits, traits: .init(userInterfaceStyle: .light)), named: "size-that-fits")
     await assertSnapshot(of: view, as: .image(layout: .fixed(width: 200.0, height: 100.0), traits: .init(userInterfaceStyle: .light)), named: "fixed")
@@ -1886,54 +1154,20 @@
       var body: some SwiftUI.View {
         HStack {
           Image(systemName: "checkmark.circle.fill")
-=======
-      assertSnapshot(of: view, as: .image(traits: .init(userInterfaceStyle: .light)))
-      assertSnapshot(
-        of: view, as: .image(layout: .sizeThatFits, traits: .init(userInterfaceStyle: .light)),
-        named: "size-that-fits")
-      assertSnapshot(
-        of: view,
-        as: .image(
-          layout: .fixed(width: 200.0, height: 100.0), traits: .init(userInterfaceStyle: .light)),
-        named: "fixed")
-      assertSnapshot(
-        of: view,
-        as: .image(layout: .device(config: .iPhoneSe), traits: .init(userInterfaceStyle: .light)),
-        named: "device")
-    }
-  #endif
-
-  #if os(tvOS)
-    @available(tvOS 13.0, *)
-    func testSwiftUIView_tvOS() {
-      struct MyView: SwiftUI.View {
-        var body: some SwiftUI.View {
-          HStack {
-            Image(systemName: "checkmark.circle.fill")
->>>>>>> 731a5c2d
             Text("Checked").fixedSize()
-          }
-          .padding(5)
-          .background(RoundedRectangle(cornerRadius: 5.0).fill(Color.blue))
-          .padding(10)
         }
-      }
-      let view = MyView().background(Color.yellow)
-
-<<<<<<< HEAD
+        .padding(5)
+        .background(RoundedRectangle(cornerRadius: 5.0).fill(Color.blue))
+        .padding(10)
+      }
+    }
+    let view = MyView().background(Color.yellow)
+
     await assertSnapshot(of: view, as: .image())
     await assertSnapshot(of: view, as: .image(layout: .sizeThatFits), named: "size-that-fits")
     await assertSnapshot(of: view, as: .image(layout: .fixed(width: 300.0, height: 100.0)), named: "fixed")
     await assertSnapshot(of: view, as: .image(layout: .device(config: .tv)), named: "device")
   }
-=======
-      assertSnapshot(of: view, as: .image())
-      assertSnapshot(of: view, as: .image(layout: .sizeThatFits), named: "size-that-fits")
-      assertSnapshot(
-        of: view, as: .image(layout: .fixed(width: 300.0, height: 100.0)), named: "fixed")
-      assertSnapshot(of: view, as: .image(layout: .device(config: .tv)), named: "device")
-    }
->>>>>>> 731a5c2d
   #endif
 
   @available(*, deprecated)
@@ -1947,46 +1181,46 @@
 }
 
 #if os(iOS)
-  private let allContentSizes =
-    [
-      "extra-small": UIContentSizeCategory.extraSmall,
-      "small": .small,
-      "medium": .medium,
-      "large": .large,
-      "extra-large": .extraLarge,
-      "extra-extra-large": .extraExtraLarge,
-      "extra-extra-extra-large": .extraExtraExtraLarge,
-      "accessibility-medium": .accessibilityMedium,
-      "accessibility-large": .accessibilityLarge,
-      "accessibility-extra-large": .accessibilityExtraLarge,
-      "accessibility-extra-extra-large": .accessibilityExtraExtraLarge,
-      "accessibility-extra-extra-extra-large": .accessibilityExtraExtraExtraLarge,
+private let allContentSizes =
+  [
+    "extra-small": UIContentSizeCategory.extraSmall,
+    "small": .small,
+    "medium": .medium,
+    "large": .large,
+    "extra-large": .extraLarge,
+    "extra-extra-large": .extraExtraLarge,
+    "extra-extra-extra-large": .extraExtraExtraLarge,
+    "accessibility-medium": .accessibilityMedium,
+    "accessibility-large": .accessibilityLarge,
+    "accessibility-extra-large": .accessibilityExtraLarge,
+    "accessibility-extra-extra-large": .accessibilityExtraExtraLarge,
+    "accessibility-extra-extra-extra-large": .accessibilityExtraExtraExtraLarge,
     ]
 #endif
 
 #if os(Linux) || os(Windows)
-  extension SnapshotTestingTests {
-    static var allTests: [(String, (SnapshotTestingTests) -> () throws -> Void)] {
-      return [
-        ("testAny", testAny),
-        ("testAnySnapshotStringConvertible", testAnySnapshotStringConvertible),
-        ("testAutolayout", testAutolayout),
-        ("testDeterministicDictionaryAndSetSnapshots", testDeterministicDictionaryAndSetSnapshots),
-        ("testEncodable", testEncodable),
-        ("testMixedViews", testMixedViews),
-        ("testMultipleSnapshots", testMultipleSnapshots),
-        ("testNamedAssertion", testNamedAssertion),
-        ("testPrecision", testPrecision),
-        ("testSCNView", testSCNView),
-        ("testSKView", testSKView),
-        ("testTableViewController", testTableViewController),
-        ("testTraits", testTraits),
-        ("testTraitsEmbeddedInTabNavigation", testTraitsEmbeddedInTabNavigation),
-        ("testTraitsWithView", testTraitsWithView),
-        ("testUIView", testUIView),
-        ("testURLRequest", testURLRequest),
-        ("testWebView", testWebView),
-      ]
-    }
-  }
+extension SnapshotTestingTests {
+  static var allTests : [(String, (SnapshotTestingTests) -> () throws -> Void)] {
+    return [
+      ("testAny", testAny),
+      ("testAnySnapshotStringConvertible", testAnySnapshotStringConvertible),
+      ("testAutolayout", testAutolayout),
+      ("testDeterministicDictionaryAndSetSnapshots", testDeterministicDictionaryAndSetSnapshots),
+      ("testEncodable", testEncodable),
+      ("testMixedViews", testMixedViews),
+      ("testMultipleSnapshots", testMultipleSnapshots),
+      ("testNamedAssertion", testNamedAssertion),
+      ("testPrecision", testPrecision),
+      ("testSCNView", testSCNView),
+      ("testSKView", testSKView),
+      ("testTableViewController", testTableViewController),
+      ("testTraits", testTraits),
+      ("testTraitsEmbeddedInTabNavigation", testTraitsEmbeddedInTabNavigation),
+      ("testTraitsWithView", testTraitsWithView),
+      ("testUIView", testUIView),
+      ("testURLRequest", testURLRequest),
+      ("testWebView", testWebView),
+    ]
+  }
+}
 #endif