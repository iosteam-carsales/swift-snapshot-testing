--- conflicted
+++ resolved
@@ -25,11 +25,7 @@
   override func setUp() {
     super.setUp()
     diffTool = "ksdiff"
-<<<<<<< HEAD
-    //    isRecording = true
-=======
     // isRecording = true
->>>>>>> 696b86a6
   }
 
   override func tearDown() {
@@ -40,11 +36,7 @@
   func testAny() async {
     struct User { let id: Int, name: String, bio: String }
     let user = User(id: 1, name: "Blobby", bio: "Blobbed around the world.")
-<<<<<<< HEAD
     await assertSnapshot(of: user, as: .dump)
-=======
-    assertSnapshot(of: user, as: .dump)
->>>>>>> 696b86a6
   }
 
   @available(macOS 10.13, tvOS 11.0, *)
@@ -58,7 +50,6 @@
     await assertSnapshot(of: any, as: .json)
   }
 
-<<<<<<< HEAD
   func testAnySnapshotStringConvertible() async {
     await assertSnapshot(of: "a" as Character, as: .dump, named: "character")
     await assertSnapshot(of: Data("Hello, world!".utf8), as: .dump, named: "data")
@@ -67,16 +58,6 @@
     await assertSnapshot(of: "Hello, world!", as: .dump, named: "string")
     await assertSnapshot(of: "Hello, world!".dropLast(8), as: .dump, named: "substring")
     await assertSnapshot(of: URL(string: "https://www.pointfree.co")!, as: .dump, named: "url")
-=======
-  func testAnySnapshotStringConvertible() {
-    assertSnapshot(of: "a" as Character, as: .dump, named: "character")
-    assertSnapshot(of: Data("Hello, world!".utf8), as: .dump, named: "data")
-    assertSnapshot(of: Date(timeIntervalSinceReferenceDate: 0), as: .dump, named: "date")
-    assertSnapshot(of: NSObject(), as: .dump, named: "nsobject")
-    assertSnapshot(of: "Hello, world!", as: .dump, named: "string")
-    assertSnapshot(of: "Hello, world!".dropLast(8), as: .dump, named: "substring")
-    assertSnapshot(of: URL(string: "https://www.pointfree.co")!, as: .dump, named: "url")
->>>>>>> 696b86a6
   }
 
   @MainActor
@@ -93,11 +74,7 @@
         subview.leftAnchor.constraint(equalTo: vc.view.leftAnchor),
         subview.rightAnchor.constraint(equalTo: vc.view.rightAnchor),
       ])
-<<<<<<< HEAD
       await assertSnapshot(of: vc, as: .image)
-=======
-      assertSnapshot(of: vc, as: .image)
->>>>>>> 696b86a6
     #endif
   }
 
@@ -108,11 +85,7 @@
       dict: ["c": 3, "a": 1, "b": 2],
       set: [.init(name: "Brandon"), .init(name: "Stephen")]
     )
-<<<<<<< HEAD
     await assertSnapshot(of: set, as: .dump)
-=======
-    assertSnapshot(of: set, as: .dump)
->>>>>>> 696b86a6
   }
 
   func testCaseIterable() async {
@@ -148,19 +121,11 @@
       #endif
 
       if !ProcessInfo.processInfo.environment.keys.contains("GITHUB_WORKFLOW") {
-<<<<<<< HEAD
         await assertSnapshot(of: path, as: .image, named: osName)
       }
 
       if #available(iOS 11.0, OSX 10.13, tvOS 11.0, *) {
         await assertSnapshot(of: path, as: .elementsDescription, named: osName)
-=======
-        assertSnapshot(of: path, as: .image, named: osName)
-      }
-
-      if #available(iOS 11.0, OSX 10.13, tvOS 11.0, *) {
-        assertSnapshot(of: path, as: .elementsDescription, named: osName)
->>>>>>> 696b86a6
       }
     #endif
   }
@@ -221,17 +186,10 @@
       let path = NSBezierPath.heart
 
       if !ProcessInfo.processInfo.environment.keys.contains("GITHUB_WORKFLOW") {
-<<<<<<< HEAD
         await assertSnapshot(of: path, as: .image, named: "macOS")
       }
 
       await assertSnapshot(of: path, as: .elementsDescription, named: "macOS")
-=======
-        assertSnapshot(of: path, as: .image, named: "macOS")
-      }
-
-      assertSnapshot(of: path, as: .elementsDescription, named: "macOS")
->>>>>>> 696b86a6
     #endif
   }
 
@@ -242,22 +200,13 @@
       button.title = "Push Me"
       button.sizeToFit()
       if !ProcessInfo.processInfo.environment.keys.contains("GITHUB_WORKFLOW") {
-<<<<<<< HEAD
         await assertSnapshot(of: button, as: .image)
         await assertSnapshot(of: button, as: .recursiveDescription)
-=======
-        assertSnapshot(of: button, as: .image)
-        assertSnapshot(of: button, as: .recursiveDescription)
->>>>>>> 696b86a6
-      }
-    #endif
-  }
-
-<<<<<<< HEAD
+      }
+    #endif
+  }
+
   func testNSViewWithLayer() async {
-=======
-  func testNSViewWithLayer() {
->>>>>>> 696b86a6
     #if os(macOS)
       let view = NSView()
       view.frame = CGRect(x: 0.0, y: 0.0, width: 10.0, height: 10.0)
@@ -265,13 +214,8 @@
       view.layer?.backgroundColor = NSColor.green.cgColor
       view.layer?.cornerRadius = 5
       if !ProcessInfo.processInfo.environment.keys.contains("GITHUB_WORKFLOW") {
-<<<<<<< HEAD
         await assertSnapshot(of: view, as: .image)
         await assertSnapshot(of: view, as: .recursiveDescription)
-=======
-        assertSnapshot(of: view, as: .image)
-        assertSnapshot(of: view, as: .recursiveDescription)
->>>>>>> 696b86a6
       }
     #endif
   }
@@ -296,15 +240,9 @@
       #endif
       if !ProcessInfo.processInfo.environment.keys.contains("GITHUB_WORKFLOW") {
         label.text = "Hello."
-<<<<<<< HEAD
         await assertSnapshot(of: label, as: .image(precision: 0.9), named: platform)
         label.text = "Hello"
         await assertSnapshot(of: label, as: .image(precision: 0.9), named: platform)
-=======
-        assertSnapshot(of: label, as: .image(precision: 0.9), named: platform)
-        label.text = "Hello"
-        assertSnapshot(of: label, as: .image(precision: 0.9), named: platform)
->>>>>>> 696b86a6
       }
     #endif
   }
@@ -320,75 +258,14 @@
         let image = try XCTUnwrap(NSImage(byReferencing: imageURL))
       #endif
 
-<<<<<<< HEAD
       await assertSnapshot(of: image, as: .image(precision: 0.995), named: "exact")
       if #available(iOS 11.0, tvOS 11.0, macOS 10.13, *) {
         await assertSnapshot(of: image, as: .image(perceptualPrecision: 0.98), named: "perceptual")
-=======
-      assertSnapshot(of: image, as: .image(precision: 0.995), named: "exact")
-      if #available(iOS 11.0, tvOS 11.0, macOS 10.13, *) {
-        assertSnapshot(of: image, as: .image(perceptualPrecision: 0.98), named: "perceptual")
->>>>>>> 696b86a6
       }
     #endif
   }
 
   func testSCNView() {
-<<<<<<< HEAD
-    //    #if os(iOS) || os(macOS) || os(tvOS)
-    //    // NB: CircleCI crashes while trying to instantiate SCNView.
-    //    if !ProcessInfo.processInfo.environment.keys.contains("GITHUB_WORKFLOW") {
-    //      let scene = SCNScene()
-    //
-    //      let sphereGeometry = SCNSphere(radius: 3)
-    //      sphereGeometry.segmentCount = 200
-    //      let sphereNode = SCNNode(geometry: sphereGeometry)
-    //      sphereNode.position = SCNVector3Zero
-    //      scene.rootNode.addChildNode(sphereNode)
-    //
-    //      sphereGeometry.firstMaterial?.diffuse.contents = URL(fileURLWithPath: String(#file), isDirectory: false)
-    //        .deletingLastPathComponent()
-    //        .appendingPathComponent("__Fixtures__/earth.png")
-    //
-    //      let cameraNode = SCNNode()
-    //      cameraNode.camera = SCNCamera()
-    //      cameraNode.position = SCNVector3Make(0, 0, 8)
-    //      scene.rootNode.addChildNode(cameraNode)
-    //
-    //      let omniLight = SCNLight()
-    //      omniLight.type = .omni
-    //      let omniLightNode = SCNNode()
-    //      omniLightNode.light = omniLight
-    //      omniLightNode.position = SCNVector3Make(10, 10, 10)
-    //      scene.rootNode.addChildNode(omniLightNode)
-    //
-    //      assertSnapshot(
-    //        of: scene,
-    //        as: .image(size: .init(width: 500, height: 500)),
-    //        named: platform
-    //      )
-    //    }
-    //    #endif
-  }
-
-  func testSKView() {
-    //    #if os(iOS) || os(macOS) || os(tvOS)
-    //    // NB: CircleCI crashes while trying to instantiate SKView.
-    //    if !ProcessInfo.processInfo.environment.keys.contains("GITHUB_WORKFLOW") {
-    //      let scene = SKScene(size: .init(width: 50, height: 50))
-    //      let node = SKShapeNode(circleOfRadius: 15)
-    //      node.fillColor = .red
-    //      node.position = .init(x: 25, y: 25)
-    //      scene.addChild(node)
-    //
-    //      assertSnapshot(
-    //        of: scene,
-    //        as: .image(size: .init(width: 50, height: 50)),
-    //        named: platform
-    //      )
-    //    }
-    //    #endif
-=======
     // #if os(iOS) || os(macOS) || os(tvOS)
     // // NB: CircleCI crashes while trying to instantiate SCNView.
     // if !ProcessInfo.processInfo.environment.keys.contains("GITHUB_WORKFLOW") {
@@ -442,7 +319,6 @@
     //   )
     // }
     // #endif
->>>>>>> 696b86a6
   }
 
   @MainActor
@@ -466,11 +342,7 @@
         }
       }
       let tableViewController = TableViewController()
-<<<<<<< HEAD
       await assertSnapshot(of: tableViewController, as: .image(on: .iPhoneSe))
-=======
-      assertSnapshot(of: tableViewController, as: .image(on: .iPhoneSe))
->>>>>>> 696b86a6
     #endif
   }
 
@@ -495,17 +367,10 @@
         }
       }
       let tableViewController = TableViewController()
-<<<<<<< HEAD
       await assertSnapshots(
         of: tableViewController,
         as: ["iPhoneSE-image": .image(on: .iPhoneSe), "iPad-image": .image(on: .iPadMini)])
       await assertSnapshots(
-=======
-      assertSnapshots(
-        of: tableViewController,
-        as: ["iPhoneSE-image": .image(on: .iPhoneSe), "iPad-image": .image(on: .iPadMini)])
-      assertSnapshots(
->>>>>>> 696b86a6
         of: tableViewController, as: [.image(on: .iPhoneX), .image(on: .iPhoneXsMax)])
     #endif
   }
@@ -581,7 +446,6 @@
             self.view.updateConstraintsIfNeeded()
           }
         }
-<<<<<<< HEAD
 
         let viewController = MyViewController()
 
@@ -785,220 +649,15 @@
 
           for (name, contentSize) in allContentSizes {
             await assertSnapshot(
-=======
-
-        let viewController = MyViewController()
-
-        #if os(iOS)
-          assertSnapshot(of: viewController, as: .image(on: .iPhoneSe), named: "iphone-se")
-          assertSnapshot(of: viewController, as: .image(on: .iPhone8), named: "iphone-8")
-          assertSnapshot(of: viewController, as: .image(on: .iPhone8Plus), named: "iphone-8-plus")
-          assertSnapshot(of: viewController, as: .image(on: .iPhoneX), named: "iphone-x")
-          assertSnapshot(of: viewController, as: .image(on: .iPhoneXr), named: "iphone-xr")
-          assertSnapshot(of: viewController, as: .image(on: .iPhoneXsMax), named: "iphone-xs-max")
-          assertSnapshot(of: viewController, as: .image(on: .iPadMini), named: "ipad-mini")
-          assertSnapshot(of: viewController, as: .image(on: .iPad9_7), named: "ipad-9-7")
-          assertSnapshot(of: viewController, as: .image(on: .iPad10_2), named: "ipad-10-2")
-          assertSnapshot(of: viewController, as: .image(on: .iPadPro10_5), named: "ipad-pro-10-5")
-          assertSnapshot(of: viewController, as: .image(on: .iPadPro11), named: "ipad-pro-11")
-          assertSnapshot(of: viewController, as: .image(on: .iPadPro12_9), named: "ipad-pro-12-9")
-
-          assertSnapshot(
-            of: viewController, as: .recursiveDescription(on: .iPhoneSe), named: "iphone-se")
-          assertSnapshot(
-            of: viewController, as: .recursiveDescription(on: .iPhone8), named: "iphone-8")
-          assertSnapshot(
-            of: viewController, as: .recursiveDescription(on: .iPhone8Plus), named: "iphone-8-plus")
-          assertSnapshot(
-            of: viewController, as: .recursiveDescription(on: .iPhoneX), named: "iphone-x")
-          assertSnapshot(
-            of: viewController, as: .recursiveDescription(on: .iPhoneXr), named: "iphone-xr")
-          assertSnapshot(
-            of: viewController, as: .recursiveDescription(on: .iPhoneXsMax), named: "iphone-xs-max")
-          assertSnapshot(
-            of: viewController, as: .recursiveDescription(on: .iPadMini), named: "ipad-mini")
-          assertSnapshot(
-            of: viewController, as: .recursiveDescription(on: .iPad9_7), named: "ipad-9-7")
-          assertSnapshot(
-            of: viewController, as: .recursiveDescription(on: .iPad10_2), named: "ipad-10-2")
-          assertSnapshot(
-            of: viewController, as: .recursiveDescription(on: .iPadPro10_5), named: "ipad-pro-10-5")
-          assertSnapshot(
-            of: viewController, as: .recursiveDescription(on: .iPadPro11), named: "ipad-pro-11")
-          assertSnapshot(
-            of: viewController, as: .recursiveDescription(on: .iPadPro12_9), named: "ipad-pro-12-9")
-
-          assertSnapshot(
-            of: viewController, as: .image(on: .iPhoneSe(.portrait)), named: "iphone-se")
-          assertSnapshot(of: viewController, as: .image(on: .iPhone8(.portrait)), named: "iphone-8")
-          assertSnapshot(
-            of: viewController, as: .image(on: .iPhone8Plus(.portrait)), named: "iphone-8-plus")
-          assertSnapshot(of: viewController, as: .image(on: .iPhoneX(.portrait)), named: "iphone-x")
-          assertSnapshot(
-            of: viewController, as: .image(on: .iPhoneXr(.portrait)), named: "iphone-xr")
-          assertSnapshot(
-            of: viewController, as: .image(on: .iPhoneXsMax(.portrait)), named: "iphone-xs-max")
-          assertSnapshot(
-            of: viewController, as: .image(on: .iPadMini(.landscape)), named: "ipad-mini")
-          assertSnapshot(
-            of: viewController, as: .image(on: .iPad9_7(.landscape)), named: "ipad-9-7")
-          assertSnapshot(
-            of: viewController, as: .image(on: .iPad10_2(.landscape)), named: "ipad-10-2")
-          assertSnapshot(
-            of: viewController, as: .image(on: .iPadPro10_5(.landscape)), named: "ipad-pro-10-5")
-          assertSnapshot(
-            of: viewController, as: .image(on: .iPadPro11(.landscape)), named: "ipad-pro-11")
-          assertSnapshot(
-            of: viewController, as: .image(on: .iPadPro12_9(.landscape)), named: "ipad-pro-12-9")
-
-          assertSnapshot(
-            of: viewController, as: .image(on: .iPadMini(.landscape(splitView: .oneThird))),
-            named: "ipad-mini-33-split-landscape")
-          assertSnapshot(
-            of: viewController, as: .image(on: .iPadMini(.landscape(splitView: .oneHalf))),
-            named: "ipad-mini-50-split-landscape")
-          assertSnapshot(
-            of: viewController, as: .image(on: .iPadMini(.landscape(splitView: .twoThirds))),
-            named: "ipad-mini-66-split-landscape")
-          assertSnapshot(
-            of: viewController, as: .image(on: .iPadMini(.portrait(splitView: .oneThird))),
-            named: "ipad-mini-33-split-portrait")
-          assertSnapshot(
-            of: viewController, as: .image(on: .iPadMini(.portrait(splitView: .twoThirds))),
-            named: "ipad-mini-66-split-portrait")
-
-          assertSnapshot(
-            of: viewController, as: .image(on: .iPad9_7(.landscape(splitView: .oneThird))),
-            named: "ipad-9-7-33-split-landscape")
-          assertSnapshot(
-            of: viewController, as: .image(on: .iPad9_7(.landscape(splitView: .oneHalf))),
-            named: "ipad-9-7-50-split-landscape")
-          assertSnapshot(
-            of: viewController, as: .image(on: .iPad9_7(.landscape(splitView: .twoThirds))),
-            named: "ipad-9-7-66-split-landscape")
-          assertSnapshot(
-            of: viewController, as: .image(on: .iPad9_7(.portrait(splitView: .oneThird))),
-            named: "ipad-9-7-33-split-portrait")
-          assertSnapshot(
-            of: viewController, as: .image(on: .iPad9_7(.portrait(splitView: .twoThirds))),
-            named: "ipad-9-7-66-split-portrait")
-
-          assertSnapshot(
-            of: viewController, as: .image(on: .iPad10_2(.landscape(splitView: .oneThird))),
-            named: "ipad-10-2-split-landscape")
-          assertSnapshot(
-            of: viewController, as: .image(on: .iPad10_2(.landscape(splitView: .oneHalf))),
-            named: "ipad-10-2-50-split-landscape")
-          assertSnapshot(
-            of: viewController, as: .image(on: .iPad10_2(.landscape(splitView: .twoThirds))),
-            named: "ipad-10-2-66-split-landscape")
-          assertSnapshot(
-            of: viewController, as: .image(on: .iPad10_2(.portrait(splitView: .oneThird))),
-            named: "ipad-10-2-33-split-portrait")
-          assertSnapshot(
-            of: viewController, as: .image(on: .iPad10_2(.portrait(splitView: .twoThirds))),
-            named: "ipad-10-2-66-split-portrait")
-
-          assertSnapshot(
-            of: viewController, as: .image(on: .iPadPro10_5(.landscape(splitView: .oneThird))),
-            named: "ipad-pro-10inch-33-split-landscape")
-          assertSnapshot(
-            of: viewController, as: .image(on: .iPadPro10_5(.landscape(splitView: .oneHalf))),
-            named: "ipad-pro-10inch-50-split-landscape")
-          assertSnapshot(
-            of: viewController, as: .image(on: .iPadPro10_5(.landscape(splitView: .twoThirds))),
-            named: "ipad-pro-10inch-66-split-landscape")
-          assertSnapshot(
-            of: viewController, as: .image(on: .iPadPro10_5(.portrait(splitView: .oneThird))),
-            named: "ipad-pro-10inch-33-split-portrait")
-          assertSnapshot(
-            of: viewController, as: .image(on: .iPadPro10_5(.portrait(splitView: .twoThirds))),
-            named: "ipad-pro-10inch-66-split-portrait")
-
-          assertSnapshot(
-            of: viewController, as: .image(on: .iPadPro11(.landscape(splitView: .oneThird))),
-            named: "ipad-pro-11inch-33-split-landscape")
-          assertSnapshot(
-            of: viewController, as: .image(on: .iPadPro11(.landscape(splitView: .oneHalf))),
-            named: "ipad-pro-11inch-50-split-landscape")
-          assertSnapshot(
-            of: viewController, as: .image(on: .iPadPro11(.landscape(splitView: .twoThirds))),
-            named: "ipad-pro-11inch-66-split-landscape")
-          assertSnapshot(
-            of: viewController, as: .image(on: .iPadPro11(.portrait(splitView: .oneThird))),
-            named: "ipad-pro-11inch-33-split-portrait")
-          assertSnapshot(
-            of: viewController, as: .image(on: .iPadPro11(.portrait(splitView: .twoThirds))),
-            named: "ipad-pro-11inch-66-split-portrait")
-
-          assertSnapshot(
-            of: viewController, as: .image(on: .iPadPro12_9(.landscape(splitView: .oneThird))),
-            named: "ipad-pro-12inch-33-split-landscape")
-          assertSnapshot(
-            of: viewController, as: .image(on: .iPadPro12_9(.landscape(splitView: .oneHalf))),
-            named: "ipad-pro-12inch-50-split-landscape")
-          assertSnapshot(
-            of: viewController, as: .image(on: .iPadPro12_9(.landscape(splitView: .twoThirds))),
-            named: "ipad-pro-12inch-66-split-landscape")
-          assertSnapshot(
-            of: viewController, as: .image(on: .iPadPro12_9(.portrait(splitView: .oneThird))),
-            named: "ipad-pro-12inch-33-split-portrait")
-          assertSnapshot(
-            of: viewController, as: .image(on: .iPadPro12_9(.portrait(splitView: .twoThirds))),
-            named: "ipad-pro-12inch-66-split-portrait")
-
-          assertSnapshot(
-            of: viewController, as: .image(on: .iPhoneSe(.landscape)),
-            named: "iphone-se-alternative")
-          assertSnapshot(
-            of: viewController, as: .image(on: .iPhone8(.landscape)), named: "iphone-8-alternative")
-          assertSnapshot(
-            of: viewController, as: .image(on: .iPhone8Plus(.landscape)),
-            named: "iphone-8-plus-alternative")
-          assertSnapshot(
-            of: viewController, as: .image(on: .iPhoneX(.landscape)), named: "iphone-x-alternative")
-          assertSnapshot(
-            of: viewController, as: .image(on: .iPhoneXr(.landscape)),
-            named: "iphone-xr-alternative")
-          assertSnapshot(
-            of: viewController, as: .image(on: .iPhoneXsMax(.landscape)),
-            named: "iphone-xs-max-alternative")
-          assertSnapshot(
-            of: viewController, as: .image(on: .iPadMini(.portrait)), named: "ipad-mini-alternative"
-          )
-          assertSnapshot(
-            of: viewController, as: .image(on: .iPad9_7(.portrait)), named: "ipad-9-7-alternative")
-          assertSnapshot(
-            of: viewController, as: .image(on: .iPad10_2(.portrait)), named: "ipad-10-2-alternative"
-          )
-          assertSnapshot(
-            of: viewController, as: .image(on: .iPadPro10_5(.portrait)),
-            named: "ipad-pro-10-5-alternative")
-          assertSnapshot(
-            of: viewController, as: .image(on: .iPadPro11(.portrait)),
-            named: "ipad-pro-11-alternative")
-          assertSnapshot(
-            of: viewController, as: .image(on: .iPadPro12_9(.portrait)),
-            named: "ipad-pro-12-9-alternative")
-
-          allContentSizes.forEach { name, contentSize in
-            assertSnapshot(
->>>>>>> 696b86a6
               of: viewController,
               as: .image(on: .iPhoneSe, traits: .init(preferredContentSizeCategory: contentSize)),
               named: "iphone-se-\(name)"
             )
           }
         #elseif os(tvOS)
-<<<<<<< HEAD
           await assertSnapshot(
             of: viewController, as: .image(on: .tv), named: "tv")
           await assertSnapshot(
-=======
-          assertSnapshot(
-            of: viewController, as: .image(on: .tv), named: "tv")
-          assertSnapshot(
->>>>>>> 696b86a6
             of: viewController, as: .image(on: .tv4K), named: "tv4k")
         #endif
       }
@@ -1082,7 +741,6 @@
         let viewController = UITabBarController()
         viewController.setViewControllers([navController], animated: false)
 
-<<<<<<< HEAD
         await assertSnapshot(of: viewController, as: .image(on: .iPhoneSe), named: "iphone-se")
         await assertSnapshot(of: viewController, as: .image(on: .iPhone8), named: "iphone-8")
         await assertSnapshot(
@@ -1152,68 +810,6 @@
           of: viewController, as: .image(on: .iPadPro11(.portrait)),
           named: "ipad-pro-11-alternative")
         await assertSnapshot(
-=======
-        assertSnapshot(of: viewController, as: .image(on: .iPhoneSe), named: "iphone-se")
-        assertSnapshot(of: viewController, as: .image(on: .iPhone8), named: "iphone-8")
-        assertSnapshot(of: viewController, as: .image(on: .iPhone8Plus), named: "iphone-8-plus")
-        assertSnapshot(of: viewController, as: .image(on: .iPhoneX), named: "iphone-x")
-        assertSnapshot(of: viewController, as: .image(on: .iPhoneXr), named: "iphone-xr")
-        assertSnapshot(of: viewController, as: .image(on: .iPhoneXsMax), named: "iphone-xs-max")
-        assertSnapshot(of: viewController, as: .image(on: .iPadMini), named: "ipad-mini")
-        assertSnapshot(of: viewController, as: .image(on: .iPad9_7), named: "ipad-9-7")
-        assertSnapshot(of: viewController, as: .image(on: .iPad10_2), named: "ipad-10-2")
-        assertSnapshot(of: viewController, as: .image(on: .iPadPro10_5), named: "ipad-pro-10-5")
-        assertSnapshot(of: viewController, as: .image(on: .iPadPro11), named: "ipad-pro-11")
-        assertSnapshot(of: viewController, as: .image(on: .iPadPro12_9), named: "ipad-pro-12-9")
-
-        assertSnapshot(of: viewController, as: .image(on: .iPhoneSe(.portrait)), named: "iphone-se")
-        assertSnapshot(of: viewController, as: .image(on: .iPhone8(.portrait)), named: "iphone-8")
-        assertSnapshot(
-          of: viewController, as: .image(on: .iPhone8Plus(.portrait)), named: "iphone-8-plus")
-        assertSnapshot(of: viewController, as: .image(on: .iPhoneX(.portrait)), named: "iphone-x")
-        assertSnapshot(of: viewController, as: .image(on: .iPhoneXr(.portrait)), named: "iphone-xr")
-        assertSnapshot(
-          of: viewController, as: .image(on: .iPhoneXsMax(.portrait)), named: "iphone-xs-max")
-        assertSnapshot(
-          of: viewController, as: .image(on: .iPadMini(.landscape)), named: "ipad-mini")
-        assertSnapshot(of: viewController, as: .image(on: .iPad9_7(.landscape)), named: "ipad-9-7")
-        assertSnapshot(
-          of: viewController, as: .image(on: .iPad10_2(.landscape)), named: "ipad-10-2")
-        assertSnapshot(
-          of: viewController, as: .image(on: .iPadPro10_5(.landscape)), named: "ipad-pro-10-5")
-        assertSnapshot(
-          of: viewController, as: .image(on: .iPadPro11(.landscape)), named: "ipad-pro-11")
-        assertSnapshot(
-          of: viewController, as: .image(on: .iPadPro12_9(.landscape)), named: "ipad-pro-12-9")
-
-        assertSnapshot(
-          of: viewController, as: .image(on: .iPhoneSe(.landscape)), named: "iphone-se-alternative")
-        assertSnapshot(
-          of: viewController, as: .image(on: .iPhone8(.landscape)), named: "iphone-8-alternative")
-        assertSnapshot(
-          of: viewController, as: .image(on: .iPhone8Plus(.landscape)),
-          named: "iphone-8-plus-alternative")
-        assertSnapshot(
-          of: viewController, as: .image(on: .iPhoneX(.landscape)), named: "iphone-x-alternative")
-        assertSnapshot(
-          of: viewController, as: .image(on: .iPhoneXr(.landscape)), named: "iphone-xr-alternative")
-        assertSnapshot(
-          of: viewController, as: .image(on: .iPhoneXsMax(.landscape)),
-          named: "iphone-xs-max-alternative")
-        assertSnapshot(
-          of: viewController, as: .image(on: .iPadMini(.portrait)), named: "ipad-mini-alternative")
-        assertSnapshot(
-          of: viewController, as: .image(on: .iPad9_7(.portrait)), named: "ipad-9-7-alternative")
-        assertSnapshot(
-          of: viewController, as: .image(on: .iPad10_2(.portrait)), named: "ipad-10-2-alternative")
-        assertSnapshot(
-          of: viewController, as: .image(on: .iPadPro10_5(.portrait)),
-          named: "ipad-pro-10-5-alternative")
-        assertSnapshot(
-          of: viewController, as: .image(on: .iPadPro11(.portrait)),
-          named: "ipad-pro-11-alternative")
-        assertSnapshot(
->>>>>>> 696b86a6
           of: viewController, as: .image(on: .iPadPro12_9(.portrait)),
           named: "ipad-pro-12-9-alternative")
       }
@@ -1227,7 +823,6 @@
       final class CollectionViewController: UIViewController, UICollectionViewDataSource,
         UICollectionViewDelegateFlowLayout
       {
-<<<<<<< HEAD
 
         let flowLayout: UICollectionViewFlowLayout = {
           let layout = UICollectionViewFlowLayout()
@@ -1238,20 +833,8 @@
 
         lazy var collectionView = UICollectionView(frame: .zero, collectionViewLayout: flowLayout)
 
-=======
-
-        let flowLayout: UICollectionViewFlowLayout = {
-          let layout = UICollectionViewFlowLayout()
-          layout.scrollDirection = .horizontal
-          layout.minimumLineSpacing = 20
-          return layout
-        }()
-
-        lazy var collectionView = UICollectionView(frame: .zero, collectionViewLayout: flowLayout)
-
->>>>>>> 696b86a6
-        override func viewDidLoad() {
-          super.viewDidLoad()
+          override func viewDidLoad() {
+            super.viewDidLoad()
 
           view.backgroundColor = .white
           view.addSubview(collectionView)
@@ -1307,7 +890,6 @@
             height: collectionView.frame.height
           )
         }
-<<<<<<< HEAD
 
       }
 
@@ -1341,49 +923,12 @@
           )
         }
       }
-=======
-
-      }
-
-      let viewController = CollectionViewController()
-
-      assertSnapshots(
-        of: viewController,
-        as: [
-          "ipad": .image(on: .iPadPro12_9),
-          "iphoneSe": .image(on: .iPhoneSe),
-          "iphone8": .image(on: .iPhone8),
-          "iphoneMax": .image(on: .iPhoneXsMax),
-        ])
->>>>>>> 696b86a6
     #endif
   }
 
   @MainActor
   func testTraitsWithViewController() async {
     #if os(iOS)
-<<<<<<< HEAD
-=======
-      if #available(iOS 11.0, *) {
-        let label = UILabel()
-        label.font = .preferredFont(forTextStyle: .title1)
-        label.adjustsFontForContentSizeCategory = true
-        label.text = "What's the point?"
-
-        allContentSizes.forEach { name, contentSize in
-          assertSnapshot(
-            of: label,
-            as: .image(traits: .init(preferredContentSizeCategory: contentSize)),
-            named: "label-\(name)"
-          )
-        }
-      }
-    #endif
-  }
-
-  func testTraitsWithViewController() {
-    #if os(iOS)
->>>>>>> 696b86a6
       let label = UILabel()
       label.font = .preferredFont(forTextStyle: .title1)
       label.adjustsFontForContentSizeCategory = true
@@ -1401,13 +946,8 @@
           equalTo: viewController.view.layoutMarginsGuide.trailingAnchor),
       ])
 
-<<<<<<< HEAD
       for (name, contentSize) in allContentSizes {
         await assertSnapshot(
-=======
-      allContentSizes.forEach { name, contentSize in
-        assertSnapshot(
->>>>>>> 696b86a6
           of: viewController,
           as: .recursiveDescription(
             on: .iPhoneSe, traits: .init(preferredContentSizeCategory: contentSize)),
@@ -1429,19 +969,11 @@
       #endif
 
       if !ProcessInfo.processInfo.environment.keys.contains("GITHUB_WORKFLOW") {
-<<<<<<< HEAD
         await assertSnapshot(of: path, as: .image, named: osName)
       }
 
       if #available(iOS 11.0, tvOS 11.0, *) {
         await assertSnapshot(of: path, as: .elementsDescription, named: osName)
-=======
-        assertSnapshot(of: path, as: .image, named: osName)
-      }
-
-      if #available(iOS 11.0, tvOS 11.0, *) {
-        assertSnapshot(of: path, as: .elementsDescription, named: osName)
->>>>>>> 696b86a6
       }
     #endif
   }
@@ -1450,13 +982,8 @@
   func testUIView() async {
     #if os(iOS)
       let view = UIButton(type: .contactAdd)
-<<<<<<< HEAD
       await assertSnapshot(of: view, as: .image)
       await assertSnapshot(of: view, as: .recursiveDescription)
-=======
-      assertSnapshot(of: view, as: .image)
-      assertSnapshot(of: view, as: .recursiveDescription)
->>>>>>> 696b86a6
     #endif
   }
 
@@ -1526,13 +1053,8 @@
         viewDidDisappearExpectation: viewDidDisappearExpectation
       )
 
-<<<<<<< HEAD
       await assertSnapshot(of: viewController, as: .image)
       await assertSnapshot(of: viewController, as: .image)
-=======
-      assertSnapshot(of: viewController, as: .image)
-      assertSnapshot(of: viewController, as: .image)
->>>>>>> 696b86a6
 
       wait(
         for: [
@@ -1552,11 +1074,7 @@
       layer.backgroundColor = UIColor.red.cgColor
       layer.borderWidth = 4.0
       layer.borderColor = UIColor.black.cgColor
-<<<<<<< HEAD
       await assertSnapshot(of: layer, as: .image)
-=======
-      assertSnapshot(of: layer, as: .image)
->>>>>>> 696b86a6
     #endif
   }
 
@@ -1568,11 +1086,7 @@
       gradientLayer.colors = [UIColor.red.cgColor, UIColor.yellow.cgColor]
       gradientLayer.frame = baseLayer.frame
       baseLayer.addSublayer(gradientLayer)
-<<<<<<< HEAD
       await assertSnapshot(of: baseLayer, as: .image)
-=======
-      assertSnapshot(of: baseLayer, as: .image)
->>>>>>> 696b86a6
     #endif
   }
 
@@ -1589,11 +1103,7 @@
         UINavigationController(rootViewController: UIViewController()),
         UINavigationController(rootViewController: UIViewController()),
       ]
-<<<<<<< HEAD
       await assertSnapshot(of: tab, as: .hierarchy)
-=======
-      assertSnapshot(of: tab, as: .hierarchy)
->>>>>>> 696b86a6
     #endif
   }
 
@@ -1628,13 +1138,8 @@
     postWithJSON.addValue("application/json", forHTTPHeaderField: "Accept")
     postWithJSON.httpBody = Data(
       "{\"name\":\"tammy134235345235\", \"salary\":0, \"age\":\"tammy133\"}".utf8)
-<<<<<<< HEAD
     await assertSnapshot(of: postWithJSON, as: .raw, named: "post-with-json")
     await assertSnapshot(of: postWithJSON, as: .curl, named: "post-with-json-curl")
-=======
-    assertSnapshot(of: postWithJSON, as: .raw, named: "post-with-json")
-    assertSnapshot(of: postWithJSON, as: .curl, named: "post-with-json-curl")
->>>>>>> 696b86a6
 
     var head = URLRequest(url: URL(string: "https://www.pointfree.co/")!)
     head.httpMethod = "HEAD"
@@ -1662,11 +1167,7 @@
       let webView = WKWebView()
       webView.loadHTMLString(html, baseURL: nil)
       if !ProcessInfo.processInfo.environment.keys.contains("GITHUB_WORKFLOW") {
-<<<<<<< HEAD
-        await assertSnapshot(
-=======
-        assertSnapshot(
->>>>>>> 696b86a6
+        await assertSnapshot(
           of: webView,
           as: .image(size: .init(width: 800, height: 600)),
           named: platform
@@ -1681,29 +1182,17 @@
       var rect = CGRect(x: 0, y: 0, width: 350, height: 0)
       var view = UIView(frame: rect)
       view.backgroundColor = .red
-<<<<<<< HEAD
       await assertSnapshot(of: view, as: .image, named: "noHeight")
-=======
-      assertSnapshot(of: view, as: .image, named: "noHeight")
->>>>>>> 696b86a6
 
       rect = CGRect(x: 0, y: 0, width: 0, height: 350)
       view = UIView(frame: rect)
       view.backgroundColor = .green
-<<<<<<< HEAD
       await assertSnapshot(of: view, as: .image, named: "noWidth")
-=======
-      assertSnapshot(of: view, as: .image, named: "noWidth")
->>>>>>> 696b86a6
 
       rect = CGRect(x: 0, y: 0, width: 0, height: 0)
       view = UIView(frame: rect)
       view.backgroundColor = .blue
-<<<<<<< HEAD
       await assertSnapshot(of: view, as: .image, named: "noWidth.noHeight")
-=======
-      assertSnapshot(of: view, as: .image, named: "noWidth.noHeight")
->>>>>>> 696b86a6
     #endif
   }
 
@@ -1714,11 +1203,7 @@
       let view = UIView(frame: rect)
       view.backgroundColor = .blue
 
-<<<<<<< HEAD
       let failure = await verifySnapshot(of: view, as: .image, named: "notEmptyImage")
-=======
-      let failure = verifySnapshot(of: view, as: .image, named: "notEmptyImage")
->>>>>>> 696b86a6
       XCTAssertNotNil(failure)
     #endif
   }
@@ -1741,11 +1226,7 @@
       stackView.axis = .vertical
 
       if !ProcessInfo.processInfo.environment.keys.contains("GITHUB_WORKFLOW") {
-<<<<<<< HEAD
-        await assertSnapshot(
-=======
-        assertSnapshot(
->>>>>>> 696b86a6
+        await assertSnapshot(
           of: stackView,
           as: .image(size: .init(width: 800, height: 600)),
           named: platform
@@ -1755,22 +1236,15 @@
   }
 
   #if os(iOS) || os(macOS)
-<<<<<<< HEAD
     @MainActor
-=======
->>>>>>> 696b86a6
     final class ManipulatingWKWebViewNavigationDelegate: NSObject, WKNavigationDelegate {
       func webView(_ webView: WKWebView, didFinish navigation: WKNavigation!) {
         webView.evaluateJavaScript("document.body.children[0].classList.remove(\"hero\")")  // Change layout
       }
     }
-<<<<<<< HEAD
 
     @MainActor
     func testWebViewWithManipulatingNavigationDelegate() async throws {
-=======
-    func testWebViewWithManipulatingNavigationDelegate() throws {
->>>>>>> 696b86a6
       let manipulatingWKWebViewNavigationDelegate = ManipulatingWKWebViewNavigationDelegate()
       let webView = WKWebView()
       webView.navigationDelegate = manipulatingWKWebViewNavigationDelegate
@@ -1781,11 +1255,7 @@
       let html = try String(contentsOf: fixtureUrl)
       webView.loadHTMLString(html, baseURL: nil)
       if !ProcessInfo.processInfo.environment.keys.contains("GITHUB_WORKFLOW") {
-<<<<<<< HEAD
-        await assertSnapshot(
-=======
-        assertSnapshot(
->>>>>>> 696b86a6
+        await assertSnapshot(
           of: webView,
           as: .image(size: .init(width: 800, height: 600)),
           named: platform
@@ -1804,12 +1274,8 @@
       }
     }
 
-<<<<<<< HEAD
     @MainActor
     func testWebViewWithCancellingNavigationDelegate() async throws {
-=======
-    func testWebViewWithCancellingNavigationDelegate() throws {
->>>>>>> 696b86a6
       let cancellingWKWebViewNavigationDelegate = CancellingWKWebViewNavigationDelegate()
       let webView = WKWebView()
       webView.navigationDelegate = cancellingWKWebViewNavigationDelegate
@@ -1820,11 +1286,7 @@
       let html = try String(contentsOf: fixtureUrl)
       webView.loadHTMLString(html, baseURL: nil)
       if !ProcessInfo.processInfo.environment.keys.contains("GITHUB_WORKFLOW") {
-<<<<<<< HEAD
-        await assertSnapshot(
-=======
-        assertSnapshot(
->>>>>>> 696b86a6
+        await assertSnapshot(
           of: webView,
           as: .image(size: .init(width: 800, height: 600)),
           named: platform
@@ -1836,12 +1298,8 @@
 
   #if os(iOS)
     @available(iOS 13.0, *)
-<<<<<<< HEAD
     @MainActor
     func testSwiftUIView_iOS() async {
-=======
-    func testSwiftUIView_iOS() {
->>>>>>> 696b86a6
       struct MyView: SwiftUI.View {
         var body: some SwiftUI.View {
           HStack {
@@ -1856,28 +1314,16 @@
 
       let view = MyView().background(Color.yellow)
 
-<<<<<<< HEAD
       await assertSnapshot(of: view, as: .image(traits: .init(userInterfaceStyle: .light)))
       await assertSnapshot(
         of: view, as: .image(layout: .sizeThatFits, traits: .init(userInterfaceStyle: .light)),
         named: "size-that-fits")
       await assertSnapshot(
-=======
-      assertSnapshot(of: view, as: .image(traits: .init(userInterfaceStyle: .light)))
-      assertSnapshot(
-        of: view, as: .image(layout: .sizeThatFits, traits: .init(userInterfaceStyle: .light)),
-        named: "size-that-fits")
-      assertSnapshot(
->>>>>>> 696b86a6
         of: view,
         as: .image(
           layout: .fixed(width: 200.0, height: 100.0), traits: .init(userInterfaceStyle: .light)),
         named: "fixed")
-<<<<<<< HEAD
       await assertSnapshot(
-=======
-      assertSnapshot(
->>>>>>> 696b86a6
         of: view,
         as: .image(layout: .device(config: .iPhoneSe), traits: .init(userInterfaceStyle: .light)),
         named: "device")
@@ -1886,10 +1332,7 @@
 
   #if os(tvOS)
     @available(tvOS 13.0, *)
-<<<<<<< HEAD
     @MainActor
-=======
->>>>>>> 696b86a6
     func testSwiftUIView_tvOS() {
       struct MyView: SwiftUI.View {
         var body: some SwiftUI.View {
@@ -1904,19 +1347,11 @@
       }
       let view = MyView().background(Color.yellow)
 
-<<<<<<< HEAD
       await assertSnapshot(of: view, as: .image())
       await assertSnapshot(of: view, as: .image(layout: .sizeThatFits), named: "size-that-fits")
       await assertSnapshot(
         of: view, as: .image(layout: .fixed(width: 300.0, height: 100.0)), named: "fixed")
       await assertSnapshot(of: view, as: .image(layout: .device(config: .tv)), named: "device")
-=======
-      assertSnapshot(of: view, as: .image())
-      assertSnapshot(of: view, as: .image(layout: .sizeThatFits), named: "size-that-fits")
-      assertSnapshot(
-        of: view, as: .image(layout: .fixed(width: 300.0, height: 100.0)), named: "fixed")
-      assertSnapshot(of: view, as: .image(layout: .device(config: .tv)), named: "device")
->>>>>>> 696b86a6
     }
   #endif
 
